use std::{
    fs::File,
    io::{BufWriter, Write},
    sync::Arc,
};

use hashbrown::HashMap;
use num::{traits::ops::overflowing::OverflowingAdd, PrimInt};
use serde::{Deserialize, Serialize};
use thiserror::Error;
use zkm2_stark::ZKMCoreOpts;

use crate::{
    context::ZKMContext,
    dependencies::{emit_cpu_dependencies, emit_divrem_dependencies},
    events::{
        AluEvent, CpuEvent, LookupId, MemoryAccessPosition, MemoryInitializeFinalizeEvent,
        MemoryLocalEvent, MemoryReadRecord, MemoryRecord, MemoryWriteRecord, SyscallEvent,
    },
    memory::{Entry, PagedMemory},
    record::{ExecutionRecord, MemoryAccessRecord},
    sign_extend,
    state::{ExecutionState, ForkState},
    subproof::{DefaultSubproofVerifier, SubproofVerifier},
    syscalls::{default_syscall_map, Syscall, SyscallCode, SyscallContext},
    ExecutionReport, Instruction, Opcode, Program, Register,
};

// #[derive(Debug, Clone, Copy, PartialEq, Eq)]
// /// Whether to verify deferred proofs during execution.
pub enum DeferredProofVerification {
    /// Verify deferred proofs during execution.
    Enabled,
    /// Skip verification of deferred proofs
    Disabled,
}

/// An executor for the MIPS zkVM.
///
/// The executor is responsible for executing a user program and tracing important events which
/// occur during execution (i.e., memory reads, alu operations, etc).
pub struct Executor<'a> {
    /// The program.
    pub program: Arc<Program>,

    /// The mode the executor is running in.
    pub executor_mode: ExecutorMode,

    /// Whether the runtime is in constrained mode or not.
    ///
    /// In unconstrained mode, any events, clock, register, or memory changes are reset after
    /// leaving the unconstrained block. The only thing preserved is written to the input
    /// stream.
    pub unconstrained: bool,

    /// Whether we should write to the report.
    pub print_report: bool,

    /// Whether we should emit global memory init and finalize events. This can be enabled in
    /// Checkpoint mode and disabled in Trace mode.
    pub emit_global_memory_events: bool,

    /// The maximum size of each shard.
    pub shard_size: u32,

    /// The maximum number of shards to execute at once.
    pub shard_batch_size: u32,

    /// The maximum number of cycles for a syscall.
    pub max_syscall_cycles: u32,

    // /// The mapping between syscall codes and their implementations.
    pub syscall_map: HashMap<SyscallCode, Arc<dyn Syscall>>,

    /// The options for the runtime.
    pub opts: ZKMCoreOpts,

    /// Memory addresses that were touched in this batch of shards. Used to minimize the size of
    /// checkpoints.
    pub memory_checkpoint: PagedMemory<Option<MemoryRecord>>,

    /// Memory addresses that were initialized in this batch of shards. Used to minimize the size of
    /// checkpoints. The value stored is whether it had a value at the beginning of the batch.
    pub uninitialized_memory_checkpoint: PagedMemory<bool>,

    /// The memory accesses for the current cycle.
    pub memory_accesses: MemoryAccessRecord,

    /// The maximum number of cpu cycles to use for execution.
    pub max_cycles: Option<u64>,

    /// Skip deferred proof verification.
    pub deferred_proof_verification: DeferredProofVerification,

    /// The state of the execution.
    pub state: ExecutionState,

    /// The current trace of the execution that is being collected.
    pub record: ExecutionRecord,

    /// The collected records, split by cpu cycles.
    pub records: Vec<ExecutionRecord>,

    /// Local memory access events.
    pub local_memory_access: HashMap<u32, MemoryLocalEvent>,

    /// A counter for the number of cycles that have been executed in certain functions.
    pub cycle_tracker: HashMap<String, (u64, u32)>,

    /// A buffer for stdout and stderr IO.
    pub io_buf: HashMap<u32, String>,

    /// A buffer for writing trace events to a file.
    pub trace_buf: Option<BufWriter<File>>,

    /// The state of the runtime when in unconstrained mode.
    pub unconstrained_state: ForkState,

    /// Report of the program execution.
    pub report: ExecutionReport,
    /// Verifier used to sanity check `verify_sp1_proof` during runtime.
    pub subproof_verifier: Arc<dyn SubproofVerifier + 'a>,

    // /// Registry of hooks, to be invoked by writing to certain file descriptors.
    // pub hook_registry: HookRegistry<'a>,
    /// The maximal shapes for the program.
    pub maximal_shapes: Option<Vec<HashMap<String, usize>>>,
}

/// The different modes the executor can run in.
#[derive(Debug, Clone, Copy, PartialEq, Eq, Serialize, Deserialize)]
pub enum ExecutorMode {
    /// Run the execution with no tracing or checkpointing.
    Simple,
    /// Run the execution with checkpoints for memory.
    Checkpoint,
    /// Run the execution with full tracing of events.
    Trace,
}

/// Errors that the [``Executor``] can throw.
#[derive(Error, Debug, Serialize, Deserialize)]
pub enum ExecutionError {
    /// The execution failed with a non-zero exit code.
    #[error("execution failed with exit code {0}")]
    HaltWithNonZeroExitCode(u32),

    /// The execution failed with an invalid memory access.
    #[error("invalid memory access for opcode {0} and address {1}")]
    InvalidMemoryAccess(Opcode, u32),

    /// The execution failed with an unimplemented syscall.
    #[error("unimplemented syscall {0}")]
    UnsupportedSyscall(u32),

    /// The execution failed with a breakpoint.
    #[error("breakpoint encountered")]
    Breakpoint(),

    /// The execution failed with an exceeded cycle limit.
    #[error("exceeded cycle limit of {0}")]
    ExceededCycleLimit(u64),

    /// The execution failed because the syscall was called in unconstrained mode.
    #[error("syscall called in unconstrained mode")]
    InvalidSyscallUsage(u64),

    /// The execution failed with an unimplemented feature.
    #[error("got unimplemented as opcode")]
    Unimplemented(),

    /// The program ended in unconstrained mode.
    #[error("program ended in unconstrained mode")]
    EndInUnconstrained(),
}

macro_rules! assert_valid_memory_access {
    ($addr:expr, $position:expr) => {
        #[cfg(not(debug_assertions))]
        {}
    };
}

impl<'a> Executor<'a> {
    /// Create a new [``Executor``] from a program and options.
    #[must_use]
    pub fn new(program: Program, opts: ZKMCoreOpts) -> Self {
        Self::with_context(program, opts, ZKMContext::default())
    }

    /// Create a new runtime from a program, options, and a context.
    ///
    /// # Panics
    ///
    /// This function may panic if it fails to create the trace file if `TRACE_FILE` is set.
    #[must_use]
    //todo: do
    pub fn with_context(program: Program, opts: ZKMCoreOpts, context: ZKMContext<'a>) -> Self {
        // Create a shared reference to the program.
        let program = Arc::new(program);

        // Create a default record with the program.
        let record = ExecutionRecord::new(program.clone());

        // Determine the maximum number of cycles for any syscall.
        let syscall_map = default_syscall_map();
        let max_syscall_cycles = syscall_map
            .values()
            .map(|syscall| syscall.num_extra_cycles())
            .max()
            .unwrap_or(0);

        // If `TRACE_FILE`` is set, initialize the trace buffer.
        let trace_buf = if let Ok(trace_file) = std::env::var("TRACE_FILE") {
            let file = File::create(trace_file).unwrap();
            Some(BufWriter::new(file))
        } else {
            None
        };

        let subproof_verifier = context
            .subproof_verifier
            .unwrap_or_else(|| Arc::new(DefaultSubproofVerifier::new()));
        // let hook_registry = context.hook_registry.unwrap_or_default();

        Self {
            record,
            records: vec![],
            state: ExecutionState::new(program.pc_start, program.next_pc),
            program,
            memory_accesses: MemoryAccessRecord::default(),
            shard_size: (opts.shard_size as u32) * 4,
            shard_batch_size: opts.shard_batch_size as u32,
            cycle_tracker: HashMap::new(),
            io_buf: HashMap::new(),
            trace_buf,
            unconstrained: false,
            unconstrained_state: ForkState::default(),
            syscall_map,
            executor_mode: ExecutorMode::Trace,
            emit_global_memory_events: true,
            max_syscall_cycles,
            report: ExecutionReport::default(),
            print_report: false,
            subproof_verifier,
            // hook_registry,
            opts,
            max_cycles: context.max_cycles,
            deferred_proof_verification: if context.skip_deferred_proof_verification {
                DeferredProofVerification::Disabled
            } else {
                DeferredProofVerification::Enabled
            },
            memory_checkpoint: PagedMemory::new_preallocated(),
            uninitialized_memory_checkpoint: PagedMemory::new_preallocated(),
            local_memory_access: HashMap::new(),
            maximal_shapes: None,
        }
    }

    /*
    /// Invokes a hook with the given file descriptor `fd` with the data `buf`.
    ///
    /// # Errors
    ///
    /// If the file descriptor is not found in the [``HookRegistry``], this function will return an
    /// error.
    pub fn hook(&self, fd: u32, buf: &[u8]) -> eyre::Result<Vec<Vec<u8>>> {
        Ok(self
            .hook_registry
            .get(fd)
            .ok_or(eyre::eyre!("no hook found for file descriptor {}", fd))?
            .invoke_hook(self.hook_env(), buf))
    }

    /// Prepare a `HookEnv` for use by hooks.
    #[must_use]
    pub fn hook_env<'b>(&'b self) -> HookEnv<'b, 'a> {
        HookEnv { runtime: self }
    }
     */

    /// Recover runtime state from a program and existing execution state.
    #[must_use]
    pub fn recover(program: Program, state: ExecutionState, opts: ZKMCoreOpts) -> Self {
        let mut runtime = Self::new(program, opts);
        runtime.state = state;
        runtime
    }

    /*
        /// Get the current values of the registers.
        #[allow(clippy::single_match_else)]
        #[must_use]
        pub fn registers(&mut self) -> [u32; 32] {
            let mut registers = [0; 32];
            for i in 0..32 {
                let addr = Register::from_u8(i as u8) as u32;
                let record = self.state.memory.get(addr);

                // Only add the previous memory state to checkpoint map if we're in checkpoint mode,
                // or if we're in unconstrained mode. In unconstrained mode, the mode is always
                // Simple.
                if self.executor_mode == ExecutorMode::Checkpoint || self.unconstrained {
                    match record {
                        Some(record) => {
                            self.memory_checkpoint
                                .entry(addr)
                                .or_insert_with(|| Some(*record));
                        }
                        None => {
                            self.memory_checkpoint.entry(addr).or_insert(None);
                        }
                    }
                }

                registers[i] = match record {
                    Some(record) => record.value,
                    None => 0,
                };
            }
            registers
        }
    */

    /// Get the current value of a register.
    #[must_use]
    pub fn register(&mut self, register: Register) -> u32 {
        let addr = register as u32;
        let record = self.state.memory.get(addr);

        if self.executor_mode == ExecutorMode::Checkpoint || self.unconstrained {
            match record {
                Some(record) => {
                    self.memory_checkpoint
                        .entry(addr)
                        .or_insert_with(|| Some(*record));
                }
                None => {
                    self.memory_checkpoint.entry(addr).or_insert(None);
                }
            }
        }

        match record {
            Some(record) => record.value,
            None => 0,
        }
    }

    /// Get the current value of a word.
    #[must_use]
    pub fn word(&mut self, addr: u32) -> u32 {
        #[allow(clippy::single_match_else)]
        let record = self.state.memory.get(addr);

        if self.executor_mode == ExecutorMode::Checkpoint || self.unconstrained {
            match record {
                Some(record) => {
                    self.memory_checkpoint
                        .entry(addr)
                        .or_insert_with(|| Some(*record));
                }
                None => {
                    self.memory_checkpoint.entry(addr).or_insert(None);
                }
            }
        }

        match record {
            Some(record) => record.value,
            None => 0,
        }
    }

    /// Get the current value of a byte.
    #[must_use]
    pub fn byte(&mut self, addr: u32) -> u8 {
        let word = self.word(addr - addr % 4);
        (word >> ((addr % 4) * 8)) as u8
    }

    /// Get the current timestamp for a given memory access position.
    #[must_use]
    pub const fn timestamp(&self, position: &MemoryAccessPosition) -> u32 {
        self.state.clk + *position as u32
    }

    /// Get the current shard.
    #[must_use]
    #[inline]
    pub fn shard(&self) -> u32 {
        self.state.current_shard
    }

    /// Read a word from memory and create an access record.
    pub fn mr(
        &mut self,
        addr: u32,
        shard: u32,
        timestamp: u32,
        local_memory_access: Option<&mut HashMap<u32, MemoryLocalEvent>>,
    ) -> MemoryReadRecord {
        // Get the memory record entry.
        let entry = self.state.memory.entry(addr);
        if self.executor_mode == ExecutorMode::Checkpoint || self.unconstrained {
            match entry {
                Entry::Occupied(ref entry) => {
                    let record = entry.get();
                    self.memory_checkpoint
                        .entry(addr)
                        .or_insert_with(|| Some(*record));
                }
                Entry::Vacant(_) => {
                    self.memory_checkpoint.entry(addr).or_insert(None);
                }
            }
        }

        // If we're in unconstrained mode, we don't want to modify state, so we'll save the
        // original state if it's the first time modifying it.
        if self.unconstrained {
            let record = match entry {
                Entry::Occupied(ref entry) => Some(entry.get()),
                Entry::Vacant(_) => None,
            };
            self.unconstrained_state
                .memory_diff
                .entry(addr)
                .or_insert(record.copied());
        }

        // If it's the first time accessing this address, initialize previous values.
        let record: &mut MemoryRecord = match entry {
            Entry::Occupied(entry) => entry.into_mut(),
            Entry::Vacant(entry) => {
                // If addr has a specific value to be initialized with, use that, otherwise 0.
                let value = self.state.uninitialized_memory.get(addr).unwrap_or(&0);
                self.uninitialized_memory_checkpoint
                    .entry(addr)
                    .or_insert_with(|| *value != 0);
                entry.insert(MemoryRecord {
                    value: *value,
                    shard: 0,
                    timestamp: 0,
                })
            }
        };

        let prev_record = *record;
        record.shard = shard;
        record.timestamp = timestamp;

        if !self.unconstrained && self.executor_mode == ExecutorMode::Trace {
            let local_memory_access = if let Some(local_memory_access) = local_memory_access {
                local_memory_access
            } else {
                &mut self.local_memory_access
            };

            local_memory_access
                .entry(addr)
                .and_modify(|e| {
                    e.final_mem_access = *record;
                })
                .or_insert(MemoryLocalEvent {
                    addr,
                    initial_mem_access: prev_record,
                    final_mem_access: *record,
                });
        }

        // Construct the memory read record.
        MemoryReadRecord::new(
            record.value,
            record.shard,
            record.timestamp,
            prev_record.shard,
            prev_record.timestamp,
        )
    }

    /// Write a word to memory and create an access record.
    pub fn mw(
        &mut self,
        addr: u32,
        value: u32,
        shard: u32,
        timestamp: u32,
        local_memory_access: Option<&mut HashMap<u32, MemoryLocalEvent>>,
    ) -> MemoryWriteRecord {
        // Get the memory record entry.
        let entry = self.state.memory.entry(addr);
        if self.executor_mode == ExecutorMode::Checkpoint || self.unconstrained {
            match entry {
                Entry::Occupied(ref entry) => {
                    let record = entry.get();
                    self.memory_checkpoint
                        .entry(addr)
                        .or_insert_with(|| Some(*record));
                }
                Entry::Vacant(_) => {
                    self.memory_checkpoint.entry(addr).or_insert(None);
                }
            }
        }

        // If we're in unconstrained mode, we don't want to modify state, so we'll save the
        // original state if it's the first time modifying it.
        if self.unconstrained {
            let record = match entry {
                Entry::Occupied(ref entry) => Some(entry.get()),
                Entry::Vacant(_) => None,
            };
            self.unconstrained_state
                .memory_diff
                .entry(addr)
                .or_insert(record.copied());
        }

        // If it's the first time accessing this address, initialize previous values.
        let record: &mut MemoryRecord = match entry {
            Entry::Occupied(entry) => entry.into_mut(),
            Entry::Vacant(entry) => {
                // If addr has a specific value to be initialized with, use that, otherwise 0.
                let value = self.state.uninitialized_memory.get(addr).unwrap_or(&0);
                self.uninitialized_memory_checkpoint
                    .entry(addr)
                    .or_insert_with(|| *value != 0);

                entry.insert(MemoryRecord {
                    value: *value,
                    shard: 0,
                    timestamp: 0,
                })
            }
        };

        let prev_record = *record;
        record.value = value;
        record.shard = shard;
        record.timestamp = timestamp;

        if !self.unconstrained && self.executor_mode == ExecutorMode::Trace {
            let local_memory_access = if let Some(local_memory_access) = local_memory_access {
                local_memory_access
            } else {
                &mut self.local_memory_access
            };

            local_memory_access
                .entry(addr)
                .and_modify(|e| {
                    e.final_mem_access = *record;
                })
                .or_insert(MemoryLocalEvent {
                    addr,
                    initial_mem_access: prev_record,
                    final_mem_access: *record,
                });
        }

        // Construct the memory write record.
        MemoryWriteRecord::new(
            record.value,
            record.shard,
            record.timestamp,
            prev_record.value,
            prev_record.shard,
            prev_record.timestamp,
        )
    }

    /// Read from memory, assuming that all addresses are aligned.
    pub fn mr_cpu(&mut self, addr: u32, position: MemoryAccessPosition) -> u32 {
        // Assert that the address is aligned.
        assert_valid_memory_access!(addr, position);

        // Read the address from memory and create a memory read record.
        let record = self.mr(addr, self.shard(), self.timestamp(&position), None);

        // If we're not in unconstrained mode, record the access for the current cycle.
        if !self.unconstrained && self.executor_mode == ExecutorMode::Trace {
            match position {
                MemoryAccessPosition::A => self.memory_accesses.a = Some(record.into()),
                MemoryAccessPosition::B => self.memory_accesses.b = Some(record.into()),
                MemoryAccessPosition::C => self.memory_accesses.c = Some(record.into()),
                MemoryAccessPosition::Memory => self.memory_accesses.memory = Some(record.into()),
            }
        }
        record.value
    }

    /// Write to memory.
    ///
    /// # Panics
    ///
    /// This function will panic if the address is not aligned or if the memory accesses are already
    /// initialized.
    pub fn mw_cpu(&mut self, addr: u32, value: u32, position: MemoryAccessPosition) {
        // Assert that the address is aligned.
        assert_valid_memory_access!(addr, position);

        // Read the address from memory and create a memory read record.
        let record = self.mw(addr, value, self.shard(), self.timestamp(&position), None);

        // If we're not in unconstrained mode, record the access for the current cycle.
        if !self.unconstrained && self.executor_mode == ExecutorMode::Trace {
            match position {
                MemoryAccessPosition::A => {
                    debug_assert!(self.memory_accesses.a.is_none());
                    self.memory_accesses.a = Some(record.into());
                }
                MemoryAccessPosition::B => {
                    debug_assert!(self.memory_accesses.b.is_none());
                    self.memory_accesses.b = Some(record.into());
                }
                MemoryAccessPosition::C => {
                    debug_assert!(self.memory_accesses.c.is_none());
                    self.memory_accesses.c = Some(record.into());
                }
                MemoryAccessPosition::Memory => {
                    debug_assert!(self.memory_accesses.memory.is_none());
                    self.memory_accesses.memory = Some(record.into());
                }
            }
        }
    }

    /// Read from a register.
    pub fn rr(&mut self, register: Register, position: MemoryAccessPosition) -> u32 {
        self.mr_cpu(register as u32, position)
    }

    /// Write to a register.
    // todo: specify MemoryAccessPosition
    pub fn rw(&mut self, register: Register, value: u32) {
        // The only time we are writing to a register is when it is in operand A.
        // Register 0 should always be 0
        if register == Register::ZERO {
            self.mw_cpu(register as u32, 0, MemoryAccessPosition::A);
        } else {
            self.mw_cpu(register as u32, value, MemoryAccessPosition::A);
        }
    }

    /// Emit a CPU event.
    #[allow(clippy::too_many_arguments)]
    fn emit_cpu(
        &mut self,
        clk: u32,
        pc: u32,
        next_pc: u32,
        // this is added for branch instruction
        next_next_pc: u32,
        a: u32,
        b: u32,
        c: u32,
        record: MemoryAccessRecord,
        exit_code: u32,
        lookup_id: LookupId,
        syscall_lookup_id: LookupId,
    ) {
        let memory_add_lookup_id = self.record.create_lookup_id();
        let memory_sub_lookup_id = self.record.create_lookup_id();
        let branch_lt_lookup_id = self.record.create_lookup_id();
        let branch_gt_lookup_id = self.record.create_lookup_id();
        let branch_add_lookup_id = self.record.create_lookup_id();
        let jump_jal_lookup_id = self.record.create_lookup_id();
        let jump_jalr_lookup_id = self.record.create_lookup_id();
        let auipc_lookup_id = self.record.create_lookup_id();
        self.record.cpu_events.push(CpuEvent {
            clk,
            pc,
            next_pc,
            next_next_pc,
            a,
            a_record: record.a,
            b,
            b_record: record.b,
            c,
            c_record: record.c,
            memory_record: record.memory,
            exit_code,
            alu_lookup_id: lookup_id,
            syscall_lookup_id,
            memory_add_lookup_id,
            memory_sub_lookup_id,
            branch_lt_lookup_id,
            branch_gt_lookup_id,
            branch_add_lookup_id,
            jump_jal_lookup_id,
            jump_jalr_lookup_id,
            auipc_lookup_id,
        });

        // todo: impl
        emit_cpu_dependencies(self, self.record.cpu_events.len() - 1);
    }

    /// Emit an ALU event.
    // todo: use hi
    fn emit_alu(
        &mut self,
        clk: u32,
        opcode: Opcode,
        _hi: Option<u32>,
        a: u32,
        b: u32,
        c: u32,
        lookup_id: LookupId,
    ) {
        let event = AluEvent {
            lookup_id,
            shard: self.shard(),
            clk,
            opcode,
            a,
            b,
            c,
            sub_lookups: self.record.create_lookup_ids(),
        };
        match opcode {
            Opcode::ADD | Opcode::ADDI | Opcode::ADDU | Opcode::ADDIU => {
                self.record.add_events.push(event);
            }
            Opcode::SUB | Opcode::SUBU => {
                self.record.sub_events.push(event);
            }
            Opcode::XOR | Opcode::OR | Opcode::AND | Opcode::NOR => {
                self.record.bitwise_events.push(event);
            }
            Opcode::SLL | Opcode::SLLV => {
                self.record.shift_left_events.push(event);
            }
            Opcode::SRL | Opcode::SRA | Opcode::SRLV | Opcode::SRAV => {
                self.record.shift_right_events.push(event);
            }
            Opcode::SLT | Opcode::SLTU | Opcode::SLTI | Opcode::SLTIU => {
                self.record.lt_events.push(event);
            }
            Opcode::MUL | Opcode::MULT | Opcode::MULTU => {
                self.record.mul_events.push(event);
            }
            Opcode::DIV | Opcode::DIVU => {
                self.record.divrem_events.push(event);
                emit_divrem_dependencies(self, event);
            }
            _ => {}
        }
    }

    #[inline]
    pub(crate) fn syscall_event(
        &self,
        clk: u32,
        syscall_id: u32,
        arg1: u32,
        arg2: u32,
        lookup_id: LookupId,
    ) -> SyscallEvent {
        SyscallEvent {
            shard: self.shard(),
            clk,
            syscall_id,
            arg1,
            arg2,
            lookup_id,
            nonce: self.record.nonce_lookup[lookup_id.0 as usize],
        }
    }

    fn emit_syscall(
        &mut self,
        clk: u32,
        syscall_id: u32,
        arg1: u32,
        arg2: u32,
        lookup_id: LookupId,
    ) {
        let syscall_event = self.syscall_event(clk, syscall_id, arg1, arg2, lookup_id);

        self.record.syscall_events.push(syscall_event);
    }
    /// Fetch the destination register and input operand values for an ALU instruction.
    fn alu_rr(&mut self, instruction: &Instruction) -> (Register, u32, u32) {
        if !instruction.imm_c {
            let (rd, rs1, rs2) = (
                instruction.op_a.into(),
                (instruction.op_b as u8).into(),
                (instruction.op_c as u8).into(),
            );
            let c = self.rr(rs2, MemoryAccessPosition::C);
            let b = self.rr(rs1, MemoryAccessPosition::B);
            (rd, b, c)
        } else if !instruction.imm_b && instruction.imm_c {
            let (rd, rs1, imm) = (
                instruction.op_a.into(),
                (instruction.op_b as u8).into(),
                instruction.op_c,
            );
            let (rd, b, c) = (rd, self.rr(rs1, MemoryAccessPosition::B), imm);
            (rd, b, c)
        } else {
            debug_assert!(instruction.imm_b && instruction.imm_c);
            let (rd, b, c) = (instruction.op_a.into(), instruction.op_b, instruction.op_c);
            (rd, b, c)
        }
    }

    /// Set the destination register with the result and emit an ALU event.
    fn alu_rw(
        &mut self,
        op: &Instruction,
        rd: Register,
        hi: u32,
        a: u32,
        b: u32,
        c: u32,
        lookup_id: LookupId,
    ) -> (Option<u32>, u32, u32, u32) {
        let hi = if op.opcode.is_use_lo_hi_alu() {
            self.rw(Register::LO, a);
            self.rw(Register::HI, hi);
            Some(hi)
        } else {
            self.rw(rd.into(), a);
            None
        };

        if self.executor_mode == ExecutorMode::Trace {
            self.emit_alu(self.state.clk, op.opcode, hi, a, b, c, lookup_id);
        }

        (hi, a, b, c)
    }

    /// Fetch the input operand values for a load instruction.
    /// rs_reg,rt_reg,imm=a,b,c
    fn load_rr(&mut self, instruction: &Instruction) -> (Register, u32, u32, u32, u32) {
        let (rs_reg, rt_reg, offset) = (
            instruction.op_a.into(),
            (instruction.op_b as u8).into(),
            instruction.op_c,
        );
        let rs = self.rr(rs_reg, MemoryAccessPosition::A);
        let rt = self.rr(rt_reg, MemoryAccessPosition::B);

        let virt_raw = rs.wrapping_add(sign_extend::<16>(offset));
        let virt = virt_raw & 0xFFFF_FFFC;

        let memory_value = self.mr_cpu(virt, MemoryAccessPosition::Memory);
        (rt_reg, rt, virt_raw, offset, memory_value)
    }

    /// Fetch the input operand values for a store instruction.
    fn store_rr(&mut self, instruction: &Instruction) -> (u32, u32, u32, u32, u32, Register) {
        let (rs_reg, rt_reg, offset) = (
            instruction.op_a.into(),
            (instruction.op_b as u8).into(),
            instruction.op_c,
        );
        let rs = self.rr(rs_reg, MemoryAccessPosition::A);
        let rt = self.rr(rt_reg, MemoryAccessPosition::B);

        let virt_raw = rs.wrapping_add(sign_extend::<16>(offset));
        let virt = virt_raw & 0xFFFF_FFFC;

        let memory_value = self.word(virt);

        (rs, rt, virt_raw, offset, memory_value, rt_reg)
    }

    /// Fetch the input operand values for a branch instruction.
    fn branch_rr(&mut self, instruction: &Instruction) -> (u32, u32, u32) {
        let (src1, src2, target) = (
            instruction.op_a.into(),
            (instruction.op_b as u8).into(),
            instruction.op_c,
        );
        let b = self.rr(src2, MemoryAccessPosition::B);
        let a = self.rr(src1, MemoryAccessPosition::A);
        (a, b, target)
    }

    /// Fetch the instruction at the current program counter.
    #[inline]
    fn fetch(&self) -> Instruction {
        self.program.fetch(self.state.pc)
    }

    /// Execute the given instruction over the current state of the runtime.
    #[allow(clippy::too_many_lines)]
    fn execute_operation(&mut self, instruction: &Instruction) -> Result<(), ExecutionError> {
        let mut pc = self.state.pc;
        let mut clk = self.state.clk;
        let mut exit_code = 0u32; // use in halt code

        let mut next_pc = self.state.next_pc;
        let mut next_next_pc = self.state.next_pc.wrapping_add(4);

        //todo: uncomment this when all the operations have been implemented
        // let (a, b, c): (u32, u32, u32);
        let mut a = 0u32;
        let mut b = 0u32;
        let mut c = 0u32;
        let hi: Option<u32>;

        if self.executor_mode == ExecutorMode::Trace {
            self.memory_accesses = MemoryAccessRecord::default();
        }
        let lookup_id = if self.executor_mode == ExecutorMode::Trace {
            self.record.create_lookup_id()
        } else {
            LookupId::default()
        };
        let syscall_lookup_id = if self.executor_mode == ExecutorMode::Trace {
            self.record.create_lookup_id()
        } else {
            LookupId::default()
        };

        if !self.unconstrained {
            self.report.opcode_counts[instruction.opcode] += 1;
            self.report.event_counts[instruction.opcode] += 1;
            match instruction.opcode {
                // todo: check all
                Opcode::LB | Opcode::LH | Opcode::LW | Opcode::LBU | Opcode::LHU => {
                    self.report.event_counts[Opcode::ADD] += 2;
                }
                Opcode::Jump | Opcode::Jumpi | Opcode::JumpDirect => {
                    self.report.event_counts[Opcode::ADD] += 1;
                }
                Opcode::BEQ
                | Opcode::BNE
                | Opcode::BLT
                | Opcode::BGE
                | Opcode::BLE
                | Opcode::BGT => {
                    self.report.event_counts[Opcode::ADD] += 1;
                    self.report.event_counts[Opcode::SLTU] += 2;
                }
                Opcode::DIVU | Opcode::DIV => {
                    self.report.event_counts[Opcode::MUL] += 2;
                    self.report.event_counts[Opcode::ADD] += 2;
                    self.report.event_counts[Opcode::SLTU] += 1;
                }
                _ => {}
            };
        }

        match instruction.opcode {
            // syscall
            Opcode::SYSCALL => {
                let syscall_id = self.register(Register::V0);
                b = self.rr(Register::A0, MemoryAccessPosition::C);
                c = self.rr(Register::A1, MemoryAccessPosition::B);
                let syscall = SyscallCode::from_u32(syscall_id);

                if self.print_report && !self.unconstrained {
                    self.report.syscall_counts[syscall] += 1;
                }

                // Update the syscall counts.
                let syscall_for_count = syscall.count_map();
                let syscall_count = self
                    .state
                    .syscall_counts
                    .entry(syscall_for_count)
                    .or_insert(0);
                let (threshold, multiplier) = match syscall_for_count {
                    // SyscallCode::KECCAK_PERMUTE => (self.opts.split_opts.keccak, 24),
                    // SyscallCode::SHA_EXTEND => (self.opts.split_opts.sha_extend, 48),
                    // SyscallCode::SHA_COMPRESS => (self.opts.split_opts.sha_compress, 80),
                    _ => (self.opts.split_opts.deferred, 1),
                };
                let nonce = (((*syscall_count as usize) % threshold) * multiplier) as u32;
                self.record.nonce_lookup[syscall_lookup_id.0 as usize] = nonce;
                *syscall_count += 1;

                let syscall_impl = self.get_syscall(syscall).cloned();
                if syscall.should_send() != 0 && self.executor_mode == ExecutorMode::Trace {
                    self.emit_syscall(clk, syscall.syscall_id(), b, c, syscall_lookup_id);
                }
                let mut precompile_rt = SyscallContext::new(self);
                precompile_rt.syscall_lookup_id = syscall_lookup_id;
                let mut v1 = 0u32;
                let (precompile_next_pc, precompile_cycles, returned_exit_code) =
                    if let Some(syscall_impl) = syscall_impl {
                        // Executing a syscall optionally returns a value to write to the t0
                        // register. If it returns None, we just keep the
                        // syscall_id in t0.
                        let res = syscall_impl.execute(&mut precompile_rt, syscall, b, c);
                        if let Some((r0, r1)) = res {
                            a = r0;
                            v1 = r1;
                        } else {
                            a = syscall_id;
                        }

                        // If the syscall is `HALT` and the exit code is non-zero, return an error.
                        if syscall == SyscallCode::SYSBRK && precompile_rt.exit_code != 0 {
                            return Err(ExecutionError::HaltWithNonZeroExitCode(
                                precompile_rt.exit_code,
                            ));
                        }

                        (
                            precompile_rt.next_pc,
                            syscall_impl.num_extra_cycles(),
                            precompile_rt.exit_code,
                        )
                    } else {
                        return Err(ExecutionError::UnsupportedSyscall(syscall_id));
                    };

                // Allow the syscall impl to modify state.clk/pc (exit unconstrained does this)
                clk = self.state.clk;
                pc = self.state.pc;

                self.rw(Register::V0, a);
                self.rw(Register::V1, v1);
                next_pc = precompile_next_pc;
                self.state.clk += precompile_cycles;
                exit_code = returned_exit_code;
            }
            Opcode::MEQ | Opcode::MNE => {
                (a, b, c) = self.execute_condmov(instruction);
            }
            Opcode::CLO | Opcode::CLZ => {
                (a, b, c) = self.execute_count(instruction);
            }

            // Arithmetic instructions
            Opcode::ADD
            | Opcode::ADDU
            | Opcode::ADDI
            | Opcode::ADDIU
            | Opcode::SUB
            | Opcode::SUBU
            | Opcode::MULT
            | Opcode::MULTU
            | Opcode::MUL
            | Opcode::DIV
            | Opcode::DIVU
            | Opcode::SLLV
            | Opcode::SRLV
            | Opcode::SRAV
            | Opcode::SLL
            | Opcode::SRL
            | Opcode::SRA
            | Opcode::SLT
            | Opcode::SLTU
            | Opcode::SLTI
            | Opcode::SLTIU
            | Opcode::LUI
            | Opcode::MFHI
            | Opcode::MTHI
            | Opcode::MFLO
            | Opcode::MTLO
            | Opcode::AND
            | Opcode::OR
            | Opcode::XOR
            | Opcode::NOR => {
                (hi, a, b, c) = self.execute_alu(instruction, lookup_id);
            }

            // Load instructions.
            Opcode::LB
            | Opcode::LH
            | Opcode::LW
            | Opcode::LWL
            | Opcode::LBU
            | Opcode::LHU
            | Opcode::LWR
            | Opcode::LL => {
                (a, b, c) = self.execute_load(instruction)?;
            }

            // Store instructions.
            Opcode::SB | Opcode::SH | Opcode::SW | Opcode::SWL | Opcode::SWR | Opcode::SDC1 => {
                (a, b, c) = self.execute_store(instruction)?;
            }

            // Branch instructions.
            Opcode::BEQ | Opcode::BNE | Opcode::BGE | Opcode::BLE | Opcode::BGT | Opcode::BLT => {
                (a, b, c, next_next_pc) = self.execute_branch(instruction, next_pc, next_next_pc);
            }

            // Jump instructions.
            Opcode::Jump => {
                (a, b, c, next_next_pc) = self.execute_jump(instruction);
            }
            Opcode::Jumpi => {
                (a, b, c, next_next_pc) = self.execute_jumpi(instruction);
            }
            Opcode::JumpDirect => {
                (a, b, c, next_next_pc) = self.execute_jump_direct(instruction);
            }

            Opcode::GetContext | Opcode::SetContext => {}

            Opcode::NOP => {}

            Opcode::EXT => {
                (a, b, c) = self.execute_ext(instruction);
            }
            Opcode::INS => {
                (a, b, c) = self.execute_ins(instruction);
            }
            Opcode::MADDU => {
                (hi, a, b, c) = self.execute_maddu(instruction);
            }
            Opcode::ROR => {
                (a, b, c) = self.execute_ror(instruction);
            }
            Opcode::RDHWR => {
                (a, b, c) = self.execute_rdhwr(instruction);
            }
            Opcode::SIGNEXT => {
                (a, b, c) = self.execute_signext(instruction);
            }
            Opcode::SWAP_HALF => {
                (a, b, c) = self.execute_swaphalf(instruction);
            }
            Opcode::TEQ => {
                (a, b, c) = self.execute_teq(instruction);
            }
            _ => {
                unreachable!("Unimplemented operation: {:?}", instruction);
            }
        }

        // Update the program counter.
        self.state.pc = next_pc;
        self.state.next_pc = next_next_pc;

        // Update the clk to the next cycle.
        self.state.clk += 4;

        // Emit the CPU event for this cycle.
        if self.executor_mode == ExecutorMode::Trace {
            self.emit_cpu(
                clk,
                pc,
                next_pc,
                next_next_pc,
                a,
                b,
                c,
                self.memory_accesses,
                exit_code,
                lookup_id,
                syscall_lookup_id,
            );
        };
        Ok(())
    }

    fn execute_ext(&mut self, instruction: &Instruction) -> (u32, u32, u32) {
        let (rd, rs, msbd, lsb) = (
            instruction.op_a.into(),
            (instruction.op_b as u8).into(),
            instruction.op_c as u8,
            instruction.op_d as u8,
        );
        assert!(msbd + lsb < 32);
        let b = self.rr(rs, MemoryAccessPosition::B);
        let mask_msb = (1 << (msbd + lsb + 1)) - 1;
        let a = (b & mask_msb) >> lsb;

        self.rw(rd, a);
        (a, b, 0)
    }

    fn execute_ins(&mut self, instruction: &Instruction) -> (u32, u32, u32) {
        let (rd, rs, msb, lsb) = (
            instruction.op_a.into(),
            (instruction.op_b as u8).into(),
            instruction.op_c as u8,
            instruction.op_d as u8,
        );
        assert!(msb < 32);
        assert!(lsb <= msb);
        let rt = self.register(rd);
        let b = self.rr(rs, MemoryAccessPosition::B);
        let mask = (1 << (msb - lsb + 1)) - 1;
        let mask_field = mask << lsb;
        let a = (rt & !mask_field) | ((b << lsb) & mask_field);

        self.rw(rd, a);
        (a, b, 0)
    }

    fn execute_ror(&mut self, instruction: &Instruction) -> (u32, u32, u32) {
        let (rd, rt, sa) = (
            instruction.op_a.into(),
            (instruction.op_b as u8).into(),
            instruction.op_c as u8,
        );

        let b = self.rr(rt, MemoryAccessPosition::B);

        let sin = (b as u64) + ((b as u64) << 32);
        let a = (sin >> sa) as u32;

        self.rw(rd, a);
        (a, b, 0)
    }

    fn execute_rdhwr(&mut self, instruction: &Instruction) -> (u32, u32, u32) {
        let (rt, rd) = (instruction.op_a.into(), (instruction.op_b as u8).into());

        let b = self.rr(rd, MemoryAccessPosition::B);

        let a = if b == 0 {
            1
        } else if b == 29 {
            self.register(Register::LOCAL_USER)
        } else {
            0
        };
        self.rw(rt, a);
        (a, b, 0)
    }

    fn execute_signext(&mut self, instruction: &Instruction) -> (u32, u32, u32) {
        let (rd, rt, bits) = (
            instruction.op_a.into(),
            (instruction.op_b as u8).into(),
            instruction.op_c as u8,
        );

        let b = self.rr(rt, MemoryAccessPosition::B);

        let bits = bits as usize;
        let is_signed = ((b >> (bits - 1)) & 0x1) != 0;
        let signed = ((1 << (32 - bits)) - 1) << bits;
        let mask = (1 << bits) - 1;
        let a = if is_signed {
            b & mask | signed
        } else {
            b & mask
        };
        self.rw(rd, a);
        (a, b, 0)
    }

    fn execute_swaphalf(&mut self, instruction: &Instruction) -> (u32, u32, u32) {
        let (rd, rt) = (instruction.op_a.into(), (instruction.op_b as u8).into());
<<<<<<< HEAD

        let b = self.rr(rt, MemoryAccessPosition::B);

        let a = (((b >> 16) & 0xFF) << 24)
            | (((b >> 24) & 0xFF) << 16)
            | ((b & 0xFF) << 8)
            | ((b >> 8) & 0xFF);

        self.rw(rd, a);
        (a, b, 0)
    }

    fn execute_teq(&mut self, instruction: &Instruction) -> (u32, u32, u32) {
        let (rs, rt) = (
            (instruction.op_b as u8).into(),
            (instruction.op_c as u8).into(),
        );

        let b = self.rr(rs, MemoryAccessPosition::B);
        let c = self.rr(rt, MemoryAccessPosition::C);

        if b == c {
            panic!("Trap Error");
        }
        (0, b, c)
    }

    fn execute_maddu(&mut self, instruction: &Instruction) -> (Option<u32>, u32, u32, u32) {
        let (rs1, rs2) = (
            (instruction.op_b as u8).into(),
            (instruction.op_c as u8).into(),
        );
        let lo = self.register(Register::LO) as u64;
        let hi = self.register(Register::HI) as u64;
        let addend = (hi << 32) + lo;

        let c = self.rr(rs2, MemoryAccessPosition::C);
        let b = self.rr(rs1, MemoryAccessPosition::B);
        let mul = (c as u64) * (b as u64);
        let (result, _) = mul.overflowing_add(addend);
        let a = result as u32;
        let hi = (result >> 32) as u32;
        self.rw(Register::HI, hi);
        self.rw(Register::LO, a);
        (Some(hi), a, b, c)
    }

    fn execute_condmov(&mut self, instruction: &Instruction) -> (u32, u32, u32) {
        let (rd, rs, rt) = (
            instruction.op_a.into(),
            (instruction.op_b as u8).into(),
            (instruction.op_c as u8).into(),
        );
        let a = self.register(rd);
        let c = self.rr(rt, MemoryAccessPosition::C);
        let b = self.rr(rs, MemoryAccessPosition::B);
        let mov = match instruction.opcode {
            Opcode::MEQ => c == 0,
            Opcode::MNE => c != 0,
            _ => {
                unreachable!()
            }
        };

        let a = if mov { b } else { a };
        self.rw(rd, a);
        (a, b, c)
    }

    fn execute_count(&mut self, instruction: &Instruction) -> (u32, u32, u32) {
        let (rd, rs1) = (instruction.op_a.into(), (instruction.op_b as u8).into());
        let b = self.rr(rs1, MemoryAccessPosition::B);
        let value = match instruction.opcode {
            Opcode::CLO => !b,
            Opcode::CLZ => b,
            _ => {
                unreachable!()
            }
        };
        let a = value.leading_zeros();
=======

        let b = self.rr(rt, MemoryAccessPosition::B);

        let a = (((b >> 16) & 0xFF) << 24)
            | (((b >> 24) & 0xFF) << 16)
            | ((b & 0xFF) << 8)
            | ((b >> 8) & 0xFF);

>>>>>>> 59505dd4
        self.rw(rd, a);
        (a, b, 0)
    }

<<<<<<< HEAD
=======
    fn execute_teq(&mut self, instruction: &Instruction) -> (u32, u32, u32) {
        let (rs, rt) = (
            (instruction.op_b as u8).into(),
            (instruction.op_c as u8).into(),
        );

        let b = self.rr(rs, MemoryAccessPosition::B);
        let c = self.rr(rt, MemoryAccessPosition::C);

        if b == c {
            panic!("Trap Error");
        }
        (0, b, c)
    }

    fn execute_maddu(&mut self, instruction: &Instruction) -> (Option<u32>, u32, u32, u32) {
        let (rs1, rs2) = (
            (instruction.op_b as u8).into(),
            (instruction.op_c as u8).into(),
        );
        let lo = self.register(Register::LO) as u64;
        let hi = self.register(Register::HI) as u64;
        let addend = (hi << 32) + lo;

        let c = self.rr(rs2, MemoryAccessPosition::C);
        let b = self.rr(rs1, MemoryAccessPosition::B);
        let mul = (c as u64) * (b as u64);
        let (result, _) = mul.overflowing_add(addend);
        let a = result as u32;
        let hi = (result >> 32) as u32;
        self.rw(Register::HI, hi);
        self.rw(Register::LO, a);
        (Some(hi), a, b, c)
    }

    fn execute_condmov(&mut self, instruction: &Instruction) -> (u32, u32, u32) {
        let (rd, rs, rt) = (
            instruction.op_a.into(),
            (instruction.op_b as u8).into(),
            (instruction.op_c as u8).into(),
        );
        let a = self.register(rd);
        let c = self.rr(rt, MemoryAccessPosition::C);
        let b = self.rr(rs, MemoryAccessPosition::B);
        let mov = match instruction.opcode {
            Opcode::MEQ => c == 0,
            Opcode::MNE => c != 0,
            _ => {
                unreachable!()
            }
        };

        let a = if mov { b } else { a };
        self.rw(rd, a);
        (a, b, c)
    }

    fn execute_count(&mut self, instruction: &Instruction) -> (u32, u32, u32) {
        let (rd, rs1) = (instruction.op_a.into(), (instruction.op_b as u8).into());
        let b = self.rr(rs1, MemoryAccessPosition::B);
        let value = match instruction.opcode {
            Opcode::CLO => !b,
            Opcode::CLZ => b,
            _ => {
                unreachable!()
            }
        };
        let a = value.leading_zeros();
        self.rw(rd, a);
        (a, b, 0)
    }

>>>>>>> 59505dd4
    fn execute_alu(
        &mut self,
        instruction: &Instruction,
        lookup_id: LookupId,
    ) -> (Option<u32>, u32, u32, u32) {
        let (rd, b, c) = self.alu_rr(instruction);
        let (a, hi) = match instruction.opcode {
            Opcode::ADD => (b.overflowing_add(c).0, 0),
            Opcode::ADDU => (b.overflowing_add(c).0, 0),
            Opcode::ADDI => {
                let sein = sign_extend::<16>(c);
                (b.overflowing_add(sein).0, 0)
            }
            Opcode::ADDIU => {
                let sein = sign_extend::<16>(c);
                (b.overflowing_add(sein).0, 0)
            }
            Opcode::SUB => (b.overflowing_sub(c).0, 0),
            Opcode::SUBU => (b.overflowing_sub(c).0, 0),

            Opcode::SLL => (if c > 31 { 0 } else { b << c }, 0),
            Opcode::SRL => (if c > 31 { 0 } else { b >> c }, 0),
            Opcode::SRA => {
                let sin = b as i32;
                let sout = if c > 31 { 0 } else { sin >> c };
                (sout as u32, 0)
            }
<<<<<<< HEAD

            Opcode::SLLV => (b << (c & 0x1f), 0),
            Opcode::SRLV => (b >> (c & 0x1F), 0),
            Opcode::SRAV => {
                // same as SRA
                let sin = b as i32;
                let sout = sin >> (c & 0x1f);
                (sout as u32, 0)
            }
            Opcode::MUL => (b.overflowing_mul(c).0, 0),
            Opcode::SLTU => {
                if b < c {
                    (1, 0)
                } else {
                    (0, 0)
                }
            }
            Opcode::SLT => {
                if (b as i32) < (c as i32) {
                    (1, 0)
                } else {
                    (0, 0)
                }
            }
            Opcode::SLTIU => {
                let out = sign_extend::<16>(c);
                if b < out {
                    (1, 0)
                } else {
                    (0, 0)
                }
            }
            Opcode::SLTI => {
                let out = sign_extend::<16>(c);
                if (b as i32) < (out as i32) {
                    (1, 0)
                } else {
                    (0, 0)
                }
            }
            Opcode::LUI => {
                let out = sign_extend::<16>(b);
                (out.overflowing_shl(16).0, 0)
            }

            Opcode::MULT => {
                let out = (((b as i32) as i64) * ((c as i32) as i64)) as u64;
                (out as u32, (out >> 32) as u32) // lo,hi
            }
            Opcode::MULTU => {
                let out = b as u64 * c as u64;
                (out as u32, (out >> 32) as u32) //lo,hi
            }
            Opcode::DIV => (
                ((b as i32) / (c as i32)) as u32, // lo
                ((b as i32) % (c as i32)) as u32, // hi
            ),
            Opcode::DIVU => (b / c, b % c), //lo,hi
            Opcode::MFHI | Opcode::MTHI | Opcode::MFLO | Opcode::MTLO => (b, 0),
            Opcode::AND => (b & c, 0),
            Opcode::OR => (b | c, 0),
            Opcode::XOR => (b ^ c, 0),
            Opcode::NOR => (!(b | c), 0),
            _ => {
                unreachable!()
            }
        };

=======

            Opcode::SLLV => (b << (c & 0x1f), 0),
            Opcode::SRLV => (b >> (c & 0x1F), 0),
            Opcode::SRAV => {
                // same as SRA
                let sin = b as i32;
                let sout = sin >> (c & 0x1f);
                (sout as u32, 0)
            }
            Opcode::MUL => (b.overflowing_mul(c).0, 0),
            Opcode::SLTU => {
                if b < c {
                    (1, 0)
                } else {
                    (0, 0)
                }
            }
            Opcode::SLT => {
                if (b as i32) < (c as i32) {
                    (1, 0)
                } else {
                    (0, 0)
                }
            }
            Opcode::SLTIU => {
                let out = sign_extend::<16>(c);
                if b < out {
                    (1, 0)
                } else {
                    (0, 0)
                }
            }
            Opcode::SLTI => {
                let out = sign_extend::<16>(c);
                if (b as i32) < (out as i32) {
                    (1, 0)
                } else {
                    (0, 0)
                }
            }
            Opcode::LUI => {
                let out = sign_extend::<16>(b);
                (out.overflowing_shl(16).0, 0)
            }

            Opcode::MULT => {
                let out = (((b as i32) as i64) * ((c as i32) as i64)) as u64;
                (out as u32, (out >> 32) as u32) // lo,hi
            }
            Opcode::MULTU => {
                let out = b as u64 * c as u64;
                (out as u32, (out >> 32) as u32) //lo,hi
            }
            Opcode::DIV => (
                ((b as i32) / (c as i32)) as u32, // lo
                ((b as i32) % (c as i32)) as u32, // hi
            ),
            Opcode::DIVU => (b / c, b % c), //lo,hi
            Opcode::MFHI | Opcode::MTHI | Opcode::MFLO | Opcode::MTLO => (b, 0),
            Opcode::AND => (b & c, 0),
            Opcode::OR => (b | c, 0),
            Opcode::XOR => (b ^ c, 0),
            Opcode::NOR => (!(b | c), 0),
            _ => {
                unreachable!()
            }
        };

>>>>>>> 59505dd4
        self.alu_rw(&instruction, rd, hi, a, b, c, lookup_id)
    }

    fn execute_load(
        &mut self,
        instruction: &Instruction,
    ) -> Result<(u32, u32, u32), ExecutionError> {
        let (rt_reg, rt, rs, offset, mem) = self.load_rr(instruction);
        let val = match instruction.opcode {
            Opcode::LH => {
                let mem_fc = |i: u32| -> u32 { sign_extend::<16>((mem >> (16 - i * 8)) & 0xffff) };
                mem_fc(rs & 2)
            }
            Opcode::LWL => {
                let out = |i: u32| -> u32 {
                    let val = mem << (i * 8);
                    let mask: u32 = 0xffFFffFFu32 << (i * 8);
                    (rt & (!mask)) | val
                };
                out(rs & 3)
            }
            Opcode::LW => mem,
            Opcode::LBU => {
                let out = |i: u32| -> u32 { (mem >> (24 - i * 8)) & 0xff };
                out(rs & 3)
            }
            Opcode::LHU => {
                let mem_fc = |i: u32| -> u32 { (mem >> (16 - i * 8)) & 0xffff };
                mem_fc(rs & 2)
            }
            Opcode::LWR => {
                let out = |i: u32| -> u32 {
                    let val = mem >> (24 - i * 8);
                    let mask = 0xffFFffFFu32 >> (24 - i * 8);
                    (rt & (!mask)) | val
                };
                out(rs & 3)
            }
            Opcode::LL => mem,
            Opcode::LB => {
                let out = |i: u32| -> u32 { sign_extend::<8>((mem >> (24 - i * 8)) & 0xff) };
                out(rs & 3)
            }
            _ => unreachable!(),
        };
        self.rw(rt_reg, val);
        Ok((rs, val, offset))
    }

    fn execute_store(
        &mut self,
        instruction: &Instruction,
    ) -> Result<(u32, u32, u32), ExecutionError> {
        let (rs, rt, virt_raw, offset, mem, rt_reg) = self.store_rr(instruction);
        let val = match instruction.opcode {
            Opcode::SB => {
                let out = |i: u32| -> u32 {
                    let val = (rt & 0xff) << (24 - i * 8);
                    let mask = 0xffFFffFFu32 ^ (0xff << (24 - i * 8));
                    (mem & mask) | val
                };
                out(virt_raw & 3)
            }
            Opcode::SH => {
                let mem_fc = |i: u32| -> u32 {
                    let val = (rt & 0xffff) << (16 - i * 8);
                    let mask = 0xffFFffFFu32 ^ (0xffff << (16 - i * 8));
                    (mem & mask) | val
                };
                mem_fc(virt_raw & 2)
            }
            Opcode::SWL => {
                let out = |i: u32| -> u32 {
                    let val = rt >> (i * 8);
                    let mask = 0xffFFffFFu32 >> (i * 8);
                    (mem & (!mask)) | val
                };
                out(virt_raw & 3)
            }
            Opcode::SW => rt,
            Opcode::SWR => {
                let out = |i: u32| -> u32 {
                    let val = rt << (24 - (virt_raw & i) * 8);
                    let mask = 0xffFFffFFu32 << (24 - i * 8);
                    (mem & (!mask)) | val
                };
                out(virt_raw & 3)
            }
            Opcode::SC => rt,
            Opcode::SDC1 => 0,
            _ => todo!(),
        };
        self.mw_cpu(
            virt_raw & 0xFFFF_FFFC, // align addr
            val,
            MemoryAccessPosition::Memory,
        );
        if instruction.opcode == Opcode::SC {
            self.rw(rt_reg, val);
        }
        Ok((rs, rt, offset))
    }

    fn execute_branch(
        &mut self,
        instruction: &Instruction,
        next_pc: u32,
        mut next_next_pc: u32,
    ) -> (u32, u32, u32, u32) {
        let (src1, src2, target) = self.branch_rr(instruction);
        let should_jump = match instruction.opcode {
            Opcode::BEQ => src1 == src2,
            Opcode::BNE => src1 != src2,
            Opcode::BGE => (src1 as i32) >= (src2 as i32),
            Opcode::BLE => (src1 as i32) <= (src2 as i32),
            Opcode::BGT => (src1 as i32) > (src2 as i32),
            Opcode::BLT => (src1 as i32) < (src2 as i32),
            _ => {
                unreachable!()
            }
        };

        let target = sign_extend::<16>(target);
        let (mut target_pc, _) = target.overflowing_shl(2);

        if should_jump {
            next_next_pc = target_pc.wrapping_add(next_pc);
        }
        (src1, src2, target, next_next_pc)
    }

    fn execute_jump(&mut self, instruction: &Instruction) -> (u32, u32, u32, u32) {
        let (link, target, c) = (
            instruction.op_a.into(),
            (instruction.op_b as u8).into(),
            instruction.op_c,
        );
        let target_pc = self.rr(target, MemoryAccessPosition::B);
        // maybe rename it
        let next_pc = self.state.pc.wrapping_add(8);
        self.rw(link, next_pc);

        (next_pc, target_pc, c, target_pc)
    }
    fn execute_jumpi(&mut self, instruction: &Instruction) -> (u32, u32, u32, u32) {
        let (link, target, c) = (instruction.op_a.into(), instruction.op_b, instruction.op_c);

        let (target_pc, _) = target.overflowing_shl(2);
        //todo: check if necessary
        self.rw(Register::ZERO, target_pc);
        // maybe rename it
        let pc = self.state.pc;
        let next_pc = pc.wrapping_add(8);
        self.rw(link, next_pc);

        (next_pc, target, c, target_pc)
    }
    fn execute_jump_direct(&mut self, instruction: &Instruction) -> (u32, u32, u32, u32) {
        let (link, imm, c) = (instruction.op_a.into(), instruction.op_b, instruction.op_c);

        let target = sign_extend::<16>(imm);
        let (target_pc, _) = target.overflowing_shl(2);
        //todo: check if necessary
        self.rw(Register::ZERO, target_pc);
        let pc = self.state.pc;
        let target_pc = target_pc.wrapping_add(pc + 4);
        // maybe rename it
        let next_pc = pc.wrapping_add(8);
        self.rw(link, next_pc);

        (next_pc, imm, c, target_pc)
    }

    /// Executes one cycle of the program, returning whether the program has finished.
    #[inline]
    #[allow(clippy::too_many_lines)]
    fn execute_cycle(&mut self) -> Result<bool, ExecutionError> {
        // Fetch the instruction at the current program counter.
        let instruction = self.fetch();

        // Log the current state of the runtime.
        #[cfg(debug_assertions)]
        self.log(&instruction);

        // Execute the instruction.
        self.execute_operation(&instruction)?;

        // Increment the clock.
        self.state.global_clk += 1;

        if !self.unconstrained {
            // If there's not enough cycles left for another instruction, move to the next shard.
            let cpu_exit = self.max_syscall_cycles + self.state.clk >= self.shard_size;

            // Every N cycles, check if there exists at least one shape that fits.
            //
            // If we're close to not fitting, early stop the shard to ensure we don't OOM.
            let mut shape_match_found = true;
            if self.state.global_clk % 16 == 0 {
                // todo: MFHI/MTHI/MFLO/MTLO/LUI or others?
                let addsub_count = (self.report.event_counts[Opcode::ADD]
                    + self.report.event_counts[Opcode::ADDI]
                    + self.report.event_counts[Opcode::ADDU]
                    + self.report.event_counts[Opcode::ADDIU]
                    + self.report.event_counts[Opcode::SUB]
                    + self.report.event_counts[Opcode::SUBU])
                    as usize;
                let mul_count = (self.report.event_counts[Opcode::MUL]
                    + self.report.event_counts[Opcode::MULT]
                    + self.report.event_counts[Opcode::MULTU])
                    as usize;
                let bitwise_count = (self.report.event_counts[Opcode::XOR]
                    + self.report.event_counts[Opcode::OR]
                    + self.report.event_counts[Opcode::NOR]
                    + self.report.event_counts[Opcode::AND])
                    as usize;
                let shift_left_count = (self.report.event_counts[Opcode::SLL]
                    + self.report.event_counts[Opcode::SLLV])
                    as usize;
                let shift_right_count = (self.report.event_counts[Opcode::SRL]
                    + self.report.event_counts[Opcode::SRA]
                    + self.report.event_counts[Opcode::SRLV]
                    + self.report.event_counts[Opcode::SRAV])
                    as usize;
                let divrem_count = (self.report.event_counts[Opcode::DIV]
                    + self.report.event_counts[Opcode::DIVU])
                    as usize;
                let lt_count = (self.report.event_counts[Opcode::SLT]
                    + self.report.event_counts[Opcode::SLTU]
                    + self.report.event_counts[Opcode::SLTIU]
                    + self.report.event_counts[Opcode::SLTI])
                    as usize;

                if let Some(maximal_shapes) = &self.maximal_shapes {
                    shape_match_found = false;

                    for shape in maximal_shapes.iter() {
                        let addsub_threshold = 1 << shape["AddSub"];
                        if addsub_count > addsub_threshold {
                            continue;
                        }
                        let addsub_distance = addsub_threshold - addsub_count;

                        let mul_threshold = 1 << shape["Mul"];
                        if mul_count > mul_threshold {
                            continue;
                        }
                        let mul_distance = mul_threshold - mul_count;

                        let bitwise_threshold = 1 << shape["Bitwise"];
                        if bitwise_count > bitwise_threshold {
                            continue;
                        }
                        let bitwise_distance = bitwise_threshold - bitwise_count;

                        let shift_left_threshold = 1 << shape["ShiftLeft"];
                        if shift_left_count > shift_left_threshold {
                            continue;
                        }
                        let shift_left_distance = shift_left_threshold - shift_left_count;

                        let shift_right_threshold = 1 << shape["ShiftRight"];
                        if shift_right_count > shift_right_threshold {
                            continue;
                        }
                        let shift_right_distance = shift_right_threshold - shift_right_count;

                        let divrem_threshold = 1 << shape["DivRem"];
                        if divrem_count > divrem_threshold {
                            continue;
                        }
                        let divrem_distance = divrem_threshold - divrem_count;

                        let lt_threshold = 1 << shape["Lt"];
                        if lt_count > lt_threshold {
                            continue;
                        }
                        let lt_distance = lt_threshold - lt_count;

                        let l_infinity = vec![
                            addsub_distance,
                            mul_distance,
                            bitwise_distance,
                            shift_left_distance,
                            shift_right_distance,
                            divrem_distance,
                            lt_distance,
                        ]
                        .into_iter()
                        .min()
                        .unwrap();

                        if l_infinity >= 32 {
                            shape_match_found = true;
                            break;
                        }
                    }

                    if !shape_match_found {
                        log::warn!(
                            "stopping shard early due to no shapes fitting: \
                            nb_cycles={}, \
                            addsub_count={}, \
                            mul_count={}, \
                            bitwise_count={}, \
                            shift_left_count={}, \
                            shift_right_count={}, \
                            divrem_count={}, \
                            lt_count={}",
                            self.state.clk / 4,
                            log2_ceil_usize(addsub_count),
                            log2_ceil_usize(mul_count),
                            log2_ceil_usize(bitwise_count),
                            log2_ceil_usize(shift_left_count),
                            log2_ceil_usize(shift_right_count),
                            log2_ceil_usize(divrem_count),
                            log2_ceil_usize(lt_count),
                        );
                    }
                }
            }

            if cpu_exit || !shape_match_found {
                self.state.current_shard += 1;
                self.state.clk = 0;
                self.report.event_counts = Box::default();
                self.bump_record();
            }
        }

        // If the cycle limit is exceeded, return an error.
        if let Some(max_cycles) = self.max_cycles {
            if self.state.global_clk >= max_cycles {
                return Err(ExecutionError::ExceededCycleLimit(max_cycles));
            }
        }

        // todo: check done
        let done = self.state.pc == 0
            || self.state.pc.wrapping_sub(self.program.pc_base)
                >= (self.program.instructions.len() * 4) as u32;
        if done && self.unconstrained {
            log::error!(
                "program ended in unconstrained mode at clk {}",
                self.state.global_clk
            );
            return Err(ExecutionError::EndInUnconstrained());
        }

        Ok(done)
    }

    /// Bump the record.
    pub fn bump_record(&mut self) {
        // Copy all of the existing local memory accesses to the record's local_memory_access vec.
        if self.executor_mode == ExecutorMode::Trace {
            for (_, event) in self.local_memory_access.drain() {
                self.record.cpu_local_memory_access.push(event);
            }
        }

        let removed_record =
            std::mem::replace(&mut self.record, ExecutionRecord::new(self.program.clone()));
        let public_values = removed_record.public_values;
        self.record.public_values = public_values;
        self.record.nonce_lookup = vec![0; self.opts.shard_size * 32];
        self.records.push(removed_record);
    }

    /// Execute up to `self.shard_batch_size` cycles, returning the events emitted and whether the
    /// program ended.
    ///
    /// # Errors
    ///
    /// This function will return an error if the program execution fails.
    pub fn execute_record(
        &mut self,
        emit_global_memory_events: bool,
    ) -> Result<(Vec<ExecutionRecord>, bool), ExecutionError> {
        self.executor_mode = ExecutorMode::Trace;
        self.emit_global_memory_events = emit_global_memory_events;
        self.print_report = true;
        let done = self.execute()?;
        Ok((std::mem::take(&mut self.records), done))
    }

    /// Execute up to `self.shard_batch_size` cycles, returning the checkpoint from before execution
    /// and whether the program ended.
    ///
    /// # Errors
    ///
    /// This function will return an error if the program execution fails.
    pub fn execute_state(
        &mut self,
        emit_global_memory_events: bool,
    ) -> Result<(ExecutionState, bool), ExecutionError> {
        self.memory_checkpoint.clear();
        self.executor_mode = ExecutorMode::Checkpoint;
        self.emit_global_memory_events = emit_global_memory_events;

        // Clone self.state without memory and uninitialized_memory in it so it's faster.
        let memory = std::mem::take(&mut self.state.memory);
        let uninitialized_memory = std::mem::take(&mut self.state.uninitialized_memory);
        let mut checkpoint = tracing::debug_span!("clone").in_scope(|| self.state.clone());
        self.state.memory = memory;
        self.state.uninitialized_memory = uninitialized_memory;

        let done = tracing::debug_span!("execute").in_scope(|| self.execute())?;
        // Create a checkpoint using `memory_checkpoint`. Just include all memory if `done` since we
        // need it all for MemoryFinalize.
        tracing::debug_span!("create memory checkpoint").in_scope(|| {
            let memory_checkpoint = std::mem::take(&mut self.memory_checkpoint);
            let uninitialized_memory_checkpoint =
                std::mem::take(&mut self.uninitialized_memory_checkpoint);
            if done && !self.emit_global_memory_events {
                // If it's the last shard, and we're not emitting memory events, we need to include
                // all memory so that memory events can be emitted from the checkpoint. But we need
                // to first reset any modified memory to as it was before the execution.
                checkpoint.memory.clone_from(&self.state.memory);
                memory_checkpoint.into_iter().for_each(|(addr, record)| {
                    if let Some(record) = record {
                        checkpoint.memory.insert(addr, record);
                    } else {
                        checkpoint.memory.remove(addr);
                    }
                });
                checkpoint.uninitialized_memory = self.state.uninitialized_memory.clone();
                // Remove memory that was written to in this batch.
                for (addr, is_old) in uninitialized_memory_checkpoint {
                    if !is_old {
                        checkpoint.uninitialized_memory.remove(addr);
                    }
                }
            } else {
                checkpoint.memory = memory_checkpoint
                    .into_iter()
                    .filter_map(|(addr, record)| record.map(|record| (addr, record)))
                    .collect();
                checkpoint.uninitialized_memory = uninitialized_memory_checkpoint
                    .into_iter()
                    .filter(|&(_, has_value)| has_value)
                    .map(|(addr, _)| (addr, *self.state.uninitialized_memory.get(addr).unwrap()))
                    .collect();
            }
        });
        if !done {
            self.records.clear();
        }
        Ok((checkpoint, done))
    }

    fn initialize(&mut self) {
        self.record.nonce_lookup = vec![0; self.opts.shard_size * 32];

        self.state.clk = 0;

        tracing::debug!("loading memory image");
        for (&addr, value) in &self.program.image {
            self.state.memory.insert(
                addr,
                MemoryRecord {
                    value: *value,
                    shard: 0,
                    timestamp: 0,
                },
            );
        }
    }

    /// Executes the program without tracing and without emitting events.
    ///
    /// # Errors
    ///
    /// This function will return an error if the program execution fails.
    pub fn run_fast(&mut self) -> Result<(), ExecutionError> {
        self.executor_mode = ExecutorMode::Simple;
        self.print_report = true;
        while !self.execute()? {}
        Ok(())
    }

    /// Executes the program and prints the execution report.
    ///
    /// # Errors
    ///
    /// This function will return an error if the program execution fails.
    pub fn run(&mut self) -> Result<(), ExecutionError> {
        self.executor_mode = ExecutorMode::Trace;
        self.print_report = true;
        while !self.execute()? {}
        Ok(())
    }

    /// Executes up to `self.shard_batch_size` cycles of the program, returning whether the program
    /// has finished.
    pub fn execute(&mut self) -> Result<bool, ExecutionError> {
        // Initialize the nonce lookup table if it's uninitialized.
        if self.record.nonce_lookup.len() <= 2 {
            self.record.nonce_lookup = vec![0; self.opts.shard_size * 32];
        }

        // Get the program.
        let program = self.program.clone();

        // Get the current shard.
        let start_shard = self.state.current_shard;

        // If it's the first cycle, initialize the program.
        if self.state.global_clk == 0 {
            self.initialize();
        }

        // Loop until we've executed `self.shard_batch_size` shards if `self.shard_batch_size` is
        // set.
        let mut done = false;
        let mut current_shard = self.state.current_shard;
        let mut num_shards_executed = 0;
        loop {
            if self.execute_cycle()? {
                done = true;
                break;
            }

            if self.shard_batch_size > 0 && current_shard != self.state.current_shard {
                num_shards_executed += 1;
                current_shard = self.state.current_shard;
                if num_shards_executed == self.shard_batch_size {
                    break;
                }
            }
        }

        // Get the final public values.
        let public_values = self.record.public_values;

        if done {
            self.postprocess();

            // Push the remaining execution record with memory initialize & finalize events.
            self.bump_record();
        }

        // Push the remaining execution record, if there are any CPU events.
        if !self.record.cpu_events.is_empty() {
            self.bump_record();
        }

        // Set the global public values for all shards.
        let mut last_next_pc = 0;
        let mut last_exit_code = 0;
        for (i, record) in self.records.iter_mut().enumerate() {
            record.program = program.clone();
            record.public_values = public_values;
            record.public_values.committed_value_digest = public_values.committed_value_digest;
            record.public_values.deferred_proofs_digest = public_values.deferred_proofs_digest;
            record.public_values.execution_shard = start_shard + i as u32;
            if record.cpu_events.is_empty() {
                record.public_values.start_pc = last_next_pc;
                record.public_values.next_pc = last_next_pc;
                record.public_values.exit_code = last_exit_code;
            } else {
                record.public_values.start_pc = record.cpu_events[0].pc;
                record.public_values.next_pc = record.cpu_events.last().unwrap().next_pc;
                record.public_values.exit_code = record.cpu_events.last().unwrap().exit_code;
                last_next_pc = record.public_values.next_pc;
                last_exit_code = record.public_values.exit_code;
            }
        }

        Ok(done)
    }

    fn postprocess(&mut self) {
        // Flush remaining stdout/stderr
        for (fd, buf) in &self.io_buf {
            if !buf.is_empty() {
                match fd {
                    1 => {
                        println!("stdout: {buf}");
                    }
                    2 => {
                        println!("stderr: {buf}");
                    }
                    _ => {}
                }
            }
        }

        // Flush trace buf
        if let Some(ref mut buf) = self.trace_buf {
            buf.flush().unwrap();
        }

        // Ensure that all proofs and input bytes were read, otherwise warn the user.
        if self.state.proof_stream_ptr != self.state.proof_stream.len() {
            tracing::warn!(
                "Not all proofs were read. Proving will fail during recursion. Did you pass too
        many proofs in or forget to call verify_sp1_proof?"
            );
        }
        if self.state.input_stream_ptr != self.state.input_stream.len() {
            tracing::warn!("Not all input bytes were read.");
        }

        if self.emit_global_memory_events
            && (self.executor_mode == ExecutorMode::Trace
                || self.executor_mode == ExecutorMode::Checkpoint)
        {
            // SECTION: Set up all MemoryInitializeFinalizeEvents needed for memory argument.
            let memory_finalize_events = &mut self.record.global_memory_finalize_events;

            // We handle the addr = 0 case separately, as we constrain it to be 0 in the first row
            // of the memory finalize table so it must be first in the array of events.
            let addr_0_record = self.state.memory.get(0);

            let addr_0_final_record = match addr_0_record {
                Some(record) => record,
                None => &MemoryRecord {
                    value: 0,
                    shard: 0,
                    timestamp: 1,
                },
            };
            memory_finalize_events.push(MemoryInitializeFinalizeEvent::finalize_from_record(
                0,
                addr_0_final_record,
            ));

            let memory_initialize_events = &mut self.record.global_memory_initialize_events;
            let addr_0_initialize_event =
                MemoryInitializeFinalizeEvent::initialize(0, 0, addr_0_record.is_some());
            memory_initialize_events.push(addr_0_initialize_event);

            // Count the number of touched memory addresses manually, since `PagedMemory` doesn't
            // already know its length.
            self.report.touched_memory_addresses = 0;
            for addr in self.state.memory.keys() {
                self.report.touched_memory_addresses += 1;
                if addr == 0 {
                    // Handled above.
                    continue;
                }

                // Program memory is initialized in the MemoryProgram chip and doesn't require any
                // events, so we only send init events for other memory addresses.
                if !self.record.program.image.contains_key(&addr) {
                    let initial_value = self.state.uninitialized_memory.get(addr).unwrap_or(&0);
                    memory_initialize_events.push(MemoryInitializeFinalizeEvent::initialize(
                        addr,
                        *initial_value,
                        true,
                    ));
                }

                let record = *self.state.memory.get(addr).unwrap();
                memory_finalize_events.push(MemoryInitializeFinalizeEvent::finalize_from_record(
                    addr, &record,
                ));
            }
        }
    }

    fn get_syscall(&mut self, code: SyscallCode) -> Option<&Arc<dyn Syscall>> {
        self.syscall_map.get(&code)
    }

    #[inline]
    #[cfg(debug_assertions)]
    fn log(&mut self, _: &Instruction) {
        // Write the current program counter to the trace buffer for the cycle tracer.
        if let Some(ref mut buf) = self.trace_buf {
            if !self.unconstrained {
                buf.write_all(&u32::to_be_bytes(self.state.pc)).unwrap();
            }
        }

        if !self.unconstrained && self.state.global_clk % 10_000_000 == 0 {
            log::info!(
                "clk = {} pc = 0x{:x?}",
                self.state.global_clk,
                self.state.pc
            );
        }
    }
}

impl Default for ExecutorMode {
    fn default() -> Self {
        Self::Simple
    }
}

// TODO: FIX
/// Aligns an address to the nearest word below or equal to it.
#[must_use]
pub const fn align(addr: u32) -> u32 {
    addr - addr % 4
}

fn log2_ceil_usize(n: usize) -> usize {
    (usize::BITS - n.saturating_sub(1).leading_zeros()) as usize
}

#[cfg(test)]
mod tests {
    use zkm2_stark::ZKMCoreOpts;

<<<<<<< HEAD
    use crate::programs::tests::{
         fibonacci_program,
         // anic_program, secp256r1_add_program, secp256r1_double_program,
         simple_program,
         //simple_memory_program, ssz_withdrawals_program, u256xu2048_mul_program,
    };
=======
    // use crate::programs::tests::{
    //     fibonacci_program, panic_program, secp256r1_add_program, secp256r1_double_program,
    //     simple_memory_program, simple_program, ssz_withdrawals_program, u256xu2048_mul_program,
    // };
>>>>>>> 59505dd4

    use crate::{Instruction, Opcode, Register};

    use super::{Executor, Program};

    fn _assert_send<T: Send>() {}

    /// Runtime needs to be Send so we can use it across async calls.
    fn _assert_runtime_is_send() {
        _assert_send::<Executor>();
    }

<<<<<<< HEAD
    #[test]
    fn test_simple_program_run() {
        let program = simple_program();
        let mut runtime = Executor::new(program, ZKMCoreOpts::default());
        runtime.run().unwrap();
        assert_eq!(runtime.register(Register::RA), 42);
    }

    #[test]
    fn test_fibonacci_program_run() {
        let program = fibonacci_program();
        let mut runtime = Executor::new(program, ZKMCoreOpts::default());
        runtime.run().unwrap();
    }
=======
    // #[test]
    // fn test_simple_program_run() {
    //     let program = simple_program();
    //     let mut runtime = Executor::new(program, ZKMCoreOpts::default());
    //     runtime.run().unwrap();
    //     assert_eq!(runtime.register(Register::RA), 42);
    // }
    //
    // #[test]
    // fn test_fibonacci_program_run() {
    //     let program = fibonacci_program();
    //     let mut runtime = Executor::new(program, ZKMCoreOpts::default());
    //     runtime.run().unwrap();
    // }
>>>>>>> 59505dd4
    //
    // #[test]
    // fn test_secp256r1_add_program_run() {
    //     let program = secp256r1_add_program();
    //     let mut runtime = Executor::new(program, ZKMCoreOpts::default());
    //     runtime.run().unwrap();
    // }
    //
    // #[test]
    // fn test_secp256r1_double_program_run() {
    //     let program = secp256r1_double_program();
    //     let mut runtime = Executor::new(program, ZKMCoreOpts::default());
    //     runtime.run().unwrap();
    // }
    //
    // #[test]
    // fn test_u256xu2048_mul() {
    //     let program = u256xu2048_mul_program();
    //     let mut runtime = Executor::new(program, ZKMCoreOpts::default());
    //     runtime.run().unwrap();
    // }
    //
    // #[test]
    // fn test_ssz_withdrawals_program_run() {
    //     let program = ssz_withdrawals_program();
    //     let mut runtime = Executor::new(program, ZKMCoreOpts::default());
    //     runtime.run().unwrap();
    // }
    //
    // #[test]
    // #[should_panic]
    // fn test_panic() {
    //     let program = panic_program();
    //     let mut runtime = Executor::new(program, ZKMCoreOpts::default());
    //     runtime.run().unwrap();
    // }
    //
    #[test]
    fn test_add() {
        // main:
        //     addi x29, x0, 5
        //     addi x30, x0, 37
        //     add RA, x30, x29
        let instructions = vec![
            Instruction::new(Opcode::ADD, 29, 0, 5, 0, false, true),
            Instruction::new(Opcode::ADD, 30, 0, 37, 0, false, true),
            Instruction::new(Opcode::ADD, 31, 30, 29, 0, false, false),
        ];
        let program = Program::new(instructions, 0, 0);
        let mut runtime = Executor::new(program, ZKMCoreOpts::default());
        runtime.run().unwrap();
        assert_eq!(runtime.register(Register::RA), 42);
    }

    #[test]
    fn test_sub() {
        //     addi x29, x0, 5
        //     addi x30, x0, 37
        //     sub RA, x30, x29
        let instructions = vec![
            Instruction::new(Opcode::ADD, 29, 0, 5, 0, false, true),
            Instruction::new(Opcode::ADD, 30, 0, 37, 0, false, true),
            Instruction::new(Opcode::SUB, 31, 30, 29, 0, false, false),
        ];
        let program = Program::new(instructions, 0, 0);

        let mut runtime = Executor::new(program, ZKMCoreOpts::default());
        runtime.run().unwrap();
        assert_eq!(runtime.register(Register::RA), 32);
    }

    #[test]
    fn test_xor() {
        //     addi x29, x0, 5
        //     addi x30, x0, 37
        //     xor RA, x30, x29
        let instructions = vec![
            Instruction::new(Opcode::ADD, 29, 0, 5, 0, false, true),
            Instruction::new(Opcode::ADD, 30, 0, 37, 0, false, true),
            Instruction::new(Opcode::XOR, 31, 30, 29, 0, false, false),
        ];
        let program = Program::new(instructions, 0, 0);

        let mut runtime = Executor::new(program, ZKMCoreOpts::default());
        runtime.run().unwrap();
        assert_eq!(runtime.register(Register::RA), 32);
    }

    #[test]
    fn test_or() {
        //     addi x29, x0, 5
        //     addi x30, x0, 37
        //     or RA, x30, x29
        let instructions = vec![
            Instruction::new(Opcode::ADD, 29, 0, 5, 0, false, true),
            Instruction::new(Opcode::ADD, 30, 0, 37, 0, false, true),
            Instruction::new(Opcode::OR, 31, 30, 29, 0, false, false),
        ];
        let program = Program::new(instructions, 0, 0);

        let mut runtime = Executor::new(program, ZKMCoreOpts::default());

        runtime.run().unwrap();
        assert_eq!(runtime.register(Register::RA), 37);
    }

    #[test]
    fn test_and() {
        //     addi x29, x0, 5
        //     addi x30, x0, 37
        //     and RA, x30, x29
        let instructions = vec![
            Instruction::new(Opcode::ADD, 29, 0, 5, 0, false, true),
            Instruction::new(Opcode::ADD, 30, 0, 37, 0, false, true),
            Instruction::new(Opcode::AND, 31, 30, 29, 0, false, false),
        ];
        let program = Program::new(instructions, 0, 0);

        let mut runtime = Executor::new(program, ZKMCoreOpts::default());
        runtime.run().unwrap();
        assert_eq!(runtime.register(Register::RA), 5);
    }

    #[test]
    fn test_sll() {
        //     addi x29, x0, 5
        //     addi x30, x0, 37
        //     sll RA, x30, x29
        let instructions = vec![
            Instruction::new(Opcode::ADD, 29, 0, 5, 0, false, true),
            Instruction::new(Opcode::ADD, 30, 0, 37, 0, false, true),
            Instruction::new(Opcode::SLL, 31, 30, 29, 0, false, false),
        ];
        let program = Program::new(instructions, 0, 0);

        let mut runtime = Executor::new(program, ZKMCoreOpts::default());
        runtime.run().unwrap();
        assert_eq!(runtime.register(Register::RA), 1184);
    }

    #[test]
    fn test_srl() {
        //     addi x29, x0, 5
        //     addi x30, x0, 37
        //     srl RA, x30, x29
        let instructions = vec![
            Instruction::new(Opcode::ADD, 29, 0, 5, 0, false, true),
            Instruction::new(Opcode::ADD, 30, 0, 37, 0, false, true),
            Instruction::new(Opcode::SRL, 31, 30, 29, 0, false, false),
        ];
        let program = Program::new(instructions, 0, 0);

        let mut runtime = Executor::new(program, ZKMCoreOpts::default());
        runtime.run().unwrap();
        assert_eq!(runtime.register(Register::RA), 1);
    }

    #[test]
    fn test_sra() {
        //     addi x29, x0, 5
        //     addi x30, x0, 37
        //     sra RA, x30, x29
        let instructions = vec![
            Instruction::new(Opcode::ADD, 29, 0, 5, 0, false, true),
            Instruction::new(Opcode::ADD, 30, 0, 37, 0, false, true),
            Instruction::new(Opcode::SRA, 31, 30, 29, 0, false, false),
        ];
        let program = Program::new(instructions, 0, 0);

        let mut runtime = Executor::new(program, ZKMCoreOpts::default());
        runtime.run().unwrap();
        assert_eq!(runtime.register(Register::RA), 1);
    }

    #[test]
    fn test_slt() {
        //     addi x29, x0, 5
        //     addi x30, x0, 37
        //     slt RA, x30, x29
        let instructions = vec![
            Instruction::new(Opcode::ADD, 29, 0, 5, 0, false, true),
            Instruction::new(Opcode::ADD, 30, 0, 37, 0, false, true),
            Instruction::new(Opcode::SLT, 31, 30, 29, 0, false, false),
        ];
        let program = Program::new(instructions, 0, 0);

        let mut runtime = Executor::new(program, ZKMCoreOpts::default());
        runtime.run().unwrap();
        assert_eq!(runtime.register(Register::RA), 0);
    }

    #[test]
    fn test_sltu() {
        //     addi x29, x0, 5
        //     addi x30, x0, 37
        //     sltu RA, x30, x29
        let instructions = vec![
            Instruction::new(Opcode::ADD, 29, 0, 5, 0, false, true),
            Instruction::new(Opcode::ADD, 30, 0, 37, 0, false, true),
            Instruction::new(Opcode::SLTU, 31, 30, 29, 0, false, false),
        ];
        let program = Program::new(instructions, 0, 0);

        let mut runtime = Executor::new(program, ZKMCoreOpts::default());
        runtime.run().unwrap();
        assert_eq!(runtime.register(Register::RA), 0);
    }

    #[test]
    fn test_addi() {
        //     addi x29, x0, 5
        //     addi x30, x29, 37
        //     addi RA, x30, 42
        let instructions = vec![
            Instruction::new(Opcode::ADD, 29, 0, 5, 0, false, true),
            Instruction::new(Opcode::ADD, 30, 29, 37, 0, false, true),
            Instruction::new(Opcode::ADD, 31, 30, 42, 0, false, true),
        ];
        let program = Program::new(instructions, 0, 0);

        let mut runtime = Executor::new(program, ZKMCoreOpts::default());
        runtime.run().unwrap();
        assert_eq!(runtime.register(Register::RA), 84);
    }

    #[test]
    fn test_addi_negative() {
        //     addi x29, x0, 5
        //     addi x30, x29, -1
        //     addi RA, x30, 4
        let instructions = vec![
            Instruction::new(Opcode::ADD, 29, 0, 5, 0, false, true),
            Instruction::new(Opcode::ADD, 30, 29, 0xFFFF_FFFF, 0, false, true),
            Instruction::new(Opcode::ADD, 31, 30, 4, 0, false, true),
        ];
        let program = Program::new(instructions, 0, 0);
        let mut runtime = Executor::new(program, ZKMCoreOpts::default());
        runtime.run().unwrap();
        assert_eq!(runtime.register(Register::RA), 5 - 1 + 4);
    }

    #[test]
    fn test_xori() {
        //     addi x29, x0, 5
        //     xori x30, x29, 37
        //     xori RA, x30, 42
        let instructions = vec![
            Instruction::new(Opcode::ADD, 29, 0, 5, 0, false, true),
            Instruction::new(Opcode::XOR, 30, 29, 37, 0, false, true),
            Instruction::new(Opcode::XOR, 31, 30, 42, 0, false, true),
        ];
        let program = Program::new(instructions, 0, 0);
        let mut runtime = Executor::new(program, ZKMCoreOpts::default());
        runtime.run().unwrap();
        assert_eq!(runtime.register(Register::RA), 10);
    }

    #[test]
    fn test_ori() {
        //     addi x29, x0, 5
        //     ori x30, x29, 37
        //     ori RA, x30, 42
        let instructions = vec![
            Instruction::new(Opcode::ADD, 29, 0, 5, 0, false, true),
            Instruction::new(Opcode::OR, 30, 29, 37, 0, false, true),
            Instruction::new(Opcode::OR, 31, 30, 42, 0, false, true),
        ];
        let program = Program::new(instructions, 0, 0);
        let mut runtime = Executor::new(program, ZKMCoreOpts::default());
        runtime.run().unwrap();
        assert_eq!(runtime.register(Register::RA), 47);
    }

    #[test]
    fn test_andi() {
        //     addi x29, x0, 5
        //     andi x30, x29, 37
        //     andi RA, x30, 42
        let instructions = vec![
            Instruction::new(Opcode::ADD, 29, 0, 5, 0, false, true),
            Instruction::new(Opcode::AND, 30, 29, 37, 0, false, true),
            Instruction::new(Opcode::AND, 31, 30, 42, 0, false, true),
        ];
        let program = Program::new(instructions, 0, 0);
        let mut runtime = Executor::new(program, ZKMCoreOpts::default());
        runtime.run().unwrap();
        assert_eq!(runtime.register(Register::RA), 0);
    }

    #[test]
    fn test_slli() {
        //     addi x29, x0, 5
        //     slli RA, x29, 37
        let instructions = vec![
            Instruction::new(Opcode::ADD, 29, 0, 5, 0, false, true),
            Instruction::new(Opcode::SLL, 31, 29, 4, 0, false, true),
        ];
        let program = Program::new(instructions, 0, 0);
        let mut runtime = Executor::new(program, ZKMCoreOpts::default());
        runtime.run().unwrap();
        assert_eq!(runtime.register(Register::RA), 80);
    }

    #[test]
    fn test_srli() {
        //    addi x29, x0, 5
        //    srli RA, x29, 37
        let instructions = vec![
            Instruction::new(Opcode::ADD, 29, 0, 42, 0, false, true),
            Instruction::new(Opcode::SRL, 31, 29, 4, 0, false, true),
        ];
        let program = Program::new(instructions, 0, 0);
        let mut runtime = Executor::new(program, ZKMCoreOpts::default());
        runtime.run().unwrap();
        assert_eq!(runtime.register(Register::RA), 2);
    }

    #[test]
    fn test_srai() {
        //   addi x29, x0, 5
        //   srai RA, x29, 37
        let instructions = vec![
            Instruction::new(Opcode::ADD, 29, 0, 42, 0, false, true),
            Instruction::new(Opcode::SRA, 31, 29, 4, 0, false, true),
        ];
        let program = Program::new(instructions, 0, 0);
        let mut runtime = Executor::new(program, ZKMCoreOpts::default());
        runtime.run().unwrap();
        assert_eq!(runtime.register(Register::RA), 2);
    }

    #[test]
    fn test_slti() {
        //   addi x29, x0, 5
        //   slti RA, x29, 37
        let instructions = vec![
            Instruction::new(Opcode::ADD, 29, 0, 42, 0, false, true),
            Instruction::new(Opcode::SLT, 31, 29, 37, 0, false, true),
        ];
        let program = Program::new(instructions, 0, 0);
        let mut runtime = Executor::new(program, ZKMCoreOpts::default());
        runtime.run().unwrap();
        assert_eq!(runtime.register(Register::RA), 0);
    }

    #[test]
    fn test_sltiu() {
        //   addi x29, x0, 5
        //   sltiu RA, x29, 37
        let instructions = vec![
            Instruction::new(Opcode::ADD, 29, 0, 42, 0, false, true),
            Instruction::new(Opcode::SLTU, 31, 29, 37, 0, false, true),
        ];
        let program = Program::new(instructions, 0, 0);
        let mut runtime = Executor::new(program, ZKMCoreOpts::default());
        runtime.run().unwrap();
        assert_eq!(runtime.register(Register::RA), 0);
    }

    // #[test]
    // fn test_jalr() {
    //     //   addi x11, x11, 100
    //     //   jalr x5, x11, 8
    //     //
    //     // `JALR rd offset(rs)` reads the value at rs, adds offset to it and uses it as the
    //     // destination address. It then stores the address of the next instruction in rd in case
    //     // we'd want to come back here.
    //
    //     let instructions = vec![
    //         Instruction::new(Opcode::ADD, 11, 11, 100, 0, false, true),
    //         Instruction::new(Opcode::JALR, 5, 11, 8, 0, false, true),
    //     ];
    //     let program = Program::new(instructions, 0, 0);
    //     let mut runtime = Executor::new(program, ZKMCoreOpts::default());
    //     runtime.run().unwrap();
    //     assert_eq!(runtime.registers()[Register::X5 as usize], 8);
    //     assert_eq!(runtime.registers()[Register::X11 as usize], 100);
    //     assert_eq!(runtime.state.pc, 108);
    // }
    //
    // fn simple_op_code_test(opcode: Opcode, expected: u32, a: u32, b: u32) {
    //     let instructions = vec![
    //         Instruction::new(Opcode::ADD, 10, 0, a, 0, false, true),
    //         Instruction::new(Opcode::ADD, 11, 0, b, 0, false, true),
    //         Instruction::new(opcode::ADD, 12, 10, 11, 0, false, false),
    //     ];
    //     let program = Program::new(instructions, 0, 0);
    //     let mut runtime = Executor::new(program, ZKMCoreOpts::default());
    //     runtime.run().unwrap();
    //     assert_eq!(runtime.registers()[Register::X12 as usize], expected);
    // }
    //
    // #[test]
    // #[allow(clippy::unreadable_literal)]
    // fn multiplication_tests() {
    //     simple_op_code_test(Opcode::MULHU, 0x00000000, 0x00000000, 0x00000000);
    //     simple_op_code_test(Opcode::MULHU, 0x00000000, 0x00000001, 0x00000001);
    //     simple_op_code_test(Opcode::MULHU, 0x00000000, 0x00000003, 0x00000007);
    //     simple_op_code_test(Opcode::MULHU, 0x00000000, 0x00000000, 0xffff8000);
    //     simple_op_code_test(Opcode::MULHU, 0x00000000, 0x80000000, 0x00000000);
    //     simple_op_code_test(Opcode::MULHU, 0x7fffc000, 0x80000000, 0xffff8000);
    //     simple_op_code_test(Opcode::MULHU, 0x0001fefe, 0xaaaaaaab, 0x0002fe7d);
    //     simple_op_code_test(Opcode::MULHU, 0x0001fefe, 0x0002fe7d, 0xaaaaaaab);
    //     simple_op_code_test(Opcode::MULHU, 0xfe010000, 0xff000000, 0xff000000);
    //     simple_op_code_test(Opcode::MULHU, 0xfffffffe, 0xffffffff, 0xffffffff);
    //     simple_op_code_test(Opcode::MULHU, 0x00000000, 0xffffffff, 0x00000001);
    //     simple_op_code_test(Opcode::MULHU, 0x00000000, 0x00000001, 0xffffffff);
    //
    //     simple_op_code_test(Opcode::MULHSU, 0x00000000, 0x00000000, 0x00000000);
    //     simple_op_code_test(Opcode::MULHSU, 0x00000000, 0x00000001, 0x00000001);
    //     simple_op_code_test(Opcode::MULHSU, 0x00000000, 0x00000003, 0x00000007);
    //     simple_op_code_test(Opcode::MULHSU, 0x00000000, 0x00000000, 0xffff8000);
    //     simple_op_code_test(Opcode::MULHSU, 0x00000000, 0x80000000, 0x00000000);
    //     simple_op_code_test(Opcode::MULHSU, 0x80004000, 0x80000000, 0xffff8000);
    //     simple_op_code_test(Opcode::MULHSU, 0xffff0081, 0xaaaaaaab, 0x0002fe7d);
    //     simple_op_code_test(Opcode::MULHSU, 0x0001fefe, 0x0002fe7d, 0xaaaaaaab);
    //     simple_op_code_test(Opcode::MULHSU, 0xff010000, 0xff000000, 0xff000000);
    //     simple_op_code_test(Opcode::MULHSU, 0xffffffff, 0xffffffff, 0xffffffff);
    //     simple_op_code_test(Opcode::MULHSU, 0xffffffff, 0xffffffff, 0x00000001);
    //     simple_op_code_test(Opcode::MULHSU, 0x00000000, 0x00000001, 0xffffffff);
    //
    //     simple_op_code_test(Opcode::MULH, 0x00000000, 0x00000000, 0x00000000);
    //     simple_op_code_test(Opcode::MULH, 0x00000000, 0x00000001, 0x00000001);
    //     simple_op_code_test(Opcode::MULH, 0x00000000, 0x00000003, 0x00000007);
    //     simple_op_code_test(Opcode::MULH, 0x00000000, 0x00000000, 0xffff8000);
    //     simple_op_code_test(Opcode::MULH, 0x00000000, 0x80000000, 0x00000000);
    //     simple_op_code_test(Opcode::MULH, 0x00000000, 0x80000000, 0x00000000);
    //     simple_op_code_test(Opcode::MULH, 0xffff0081, 0xaaaaaaab, 0x0002fe7d);
    //     simple_op_code_test(Opcode::MULH, 0xffff0081, 0x0002fe7d, 0xaaaaaaab);
    //     simple_op_code_test(Opcode::MULH, 0x00010000, 0xff000000, 0xff000000);
    //     simple_op_code_test(Opcode::MULH, 0x00000000, 0xffffffff, 0xffffffff);
    //     simple_op_code_test(Opcode::MULH, 0xffffffff, 0xffffffff, 0x00000001);
    //     simple_op_code_test(Opcode::MULH, 0xffffffff, 0x00000001, 0xffffffff);
    //
    //     simple_op_code_test(Opcode::MUL, 0x00001200, 0x00007e00, 0xb6db6db7);
    //     simple_op_code_test(Opcode::MUL, 0x00001240, 0x00007fc0, 0xb6db6db7);
    //     simple_op_code_test(Opcode::MUL, 0x00000000, 0x00000000, 0x00000000);
    //     simple_op_code_test(Opcode::MUL, 0x00000001, 0x00000001, 0x00000001);
    //     simple_op_code_test(Opcode::MUL, 0x00000015, 0x00000003, 0x00000007);
    //     simple_op_code_test(Opcode::MUL, 0x00000000, 0x00000000, 0xffff8000);
    //     simple_op_code_test(Opcode::MUL, 0x00000000, 0x80000000, 0x00000000);
    //     simple_op_code_test(Opcode::MUL, 0x00000000, 0x80000000, 0xffff8000);
    //     simple_op_code_test(Opcode::MUL, 0x0000ff7f, 0xaaaaaaab, 0x0002fe7d);
    //     simple_op_code_test(Opcode::MUL, 0x0000ff7f, 0x0002fe7d, 0xaaaaaaab);
    //     simple_op_code_test(Opcode::MUL, 0x00000000, 0xff000000, 0xff000000);
    //     simple_op_code_test(Opcode::MUL, 0x00000001, 0xffffffff, 0xffffffff);
    //     simple_op_code_test(Opcode::MUL, 0xffffffff, 0xffffffff, 0x00000001);
    //     simple_op_code_test(Opcode::MUL, 0xffffffff, 0x00000001, 0xffffffff);
    // }
    //
    // fn neg(a: u32) -> u32 {
    //     u32::MAX - a + 1
    // }
    //
    // #[test]
    // fn division_tests() {
    //     simple_op_code_test(Opcode::DIVU, 3, 20, 6);
    //     simple_op_code_test(Opcode::DIVU, 715_827_879, u32::MAX - 20 + 1, 6);
    //     simple_op_code_test(Opcode::DIVU, 0, 20, u32::MAX - 6 + 1);
    //     simple_op_code_test(Opcode::DIVU, 0, u32::MAX - 20 + 1, u32::MAX - 6 + 1);
    //
    //     simple_op_code_test(Opcode::DIVU, 1 << 31, 1 << 31, 1);
    //     simple_op_code_test(Opcode::DIVU, 0, 1 << 31, u32::MAX - 1 + 1);
    //
    //     simple_op_code_test(Opcode::DIVU, u32::MAX, 1 << 31, 0);
    //     simple_op_code_test(Opcode::DIVU, u32::MAX, 1, 0);
    //     simple_op_code_test(Opcode::DIVU, u32::MAX, 0, 0);
    //
    //     simple_op_code_test(Opcode::DIV, 3, 18, 6);
    //     simple_op_code_test(Opcode::DIV, neg(6), neg(24), 4);
    //     simple_op_code_test(Opcode::DIV, neg(2), 16, neg(8));
    //     simple_op_code_test(Opcode::DIV, neg(1), 0, 0);
    //
    //     // Overflow cases
    //     simple_op_code_test(Opcode::DIV, 1 << 31, 1 << 31, neg(1));
    //     simple_op_code_test(Opcode::REM, 0, 1 << 31, neg(1));
    // }
    //
    // #[test]
    // fn remainder_tests() {
    //     simple_op_code_test(Opcode::REM, 7, 16, 9);
    //     simple_op_code_test(Opcode::REM, neg(4), neg(22), 6);
    //     simple_op_code_test(Opcode::REM, 1, 25, neg(3));
    //     simple_op_code_test(Opcode::REM, neg(2), neg(22), neg(4));
    //     simple_op_code_test(Opcode::REM, 0, 873, 1);
    //     simple_op_code_test(Opcode::REM, 0, 873, neg(1));
    //     simple_op_code_test(Opcode::REM, 5, 5, 0);
    //     simple_op_code_test(Opcode::REM, neg(5), neg(5), 0);
    //     simple_op_code_test(Opcode::REM, 0, 0, 0);
    //
    //     simple_op_code_test(Opcode::REMU, 4, 18, 7);
    //     simple_op_code_test(Opcode::REMU, 6, neg(20), 11);
    //     simple_op_code_test(Opcode::REMU, 23, 23, neg(6));
    //     simple_op_code_test(Opcode::REMU, neg(21), neg(21), neg(11));
    //     simple_op_code_test(Opcode::REMU, 5, 5, 0);
    //     simple_op_code_test(Opcode::REMU, neg(1), neg(1), 0);
    //     simple_op_code_test(Opcode::REMU, 0, 0, 0);
    // }
    //
    // #[test]
    // #[allow(clippy::unreadable_literal)]
    // fn shift_tests() {
    //     simple_op_code_test(Opcode::SLL, 0x00000001, 0x00000001, 0);
    //     simple_op_code_test(Opcode::SLL, 0x00000002, 0x00000001, 1);
    //     simple_op_code_test(Opcode::SLL, 0x00000080, 0x00000001, 7);
    //     simple_op_code_test(Opcode::SLL, 0x00004000, 0x00000001, 14);
    //     simple_op_code_test(Opcode::SLL, 0x80000000, 0x00000001, 31);
    //     simple_op_code_test(Opcode::SLL, 0xffffffff, 0xffffffff, 0);
    //     simple_op_code_test(Opcode::SLL, 0xfffffffe, 0xffffffff, 1);
    //     simple_op_code_test(Opcode::SLL, 0xffffff80, 0xffffffff, 7);
    //     simple_op_code_test(Opcode::SLL, 0xffffc000, 0xffffffff, 14);
    //     simple_op_code_test(Opcode::SLL, 0x80000000, 0xffffffff, 31);
    //     simple_op_code_test(Opcode::SLL, 0x21212121, 0x21212121, 0);
    //     simple_op_code_test(Opcode::SLL, 0x42424242, 0x21212121, 1);
    //     simple_op_code_test(Opcode::SLL, 0x90909080, 0x21212121, 7);
    //     simple_op_code_test(Opcode::SLL, 0x48484000, 0x21212121, 14);
    //     simple_op_code_test(Opcode::SLL, 0x80000000, 0x21212121, 31);
    //     simple_op_code_test(Opcode::SLL, 0x21212121, 0x21212121, 0xffffffe0);
    //     simple_op_code_test(Opcode::SLL, 0x42424242, 0x21212121, 0xffffffe1);
    //     simple_op_code_test(Opcode::SLL, 0x90909080, 0x21212121, 0xffffffe7);
    //     simple_op_code_test(Opcode::SLL, 0x48484000, 0x21212121, 0xffffffee);
    //     simple_op_code_test(Opcode::SLL, 0x00000000, 0x21212120, 0xffffffff);
    //
    //     simple_op_code_test(Opcode::SRL, 0xffff8000, 0xffff8000, 0);
    //     simple_op_code_test(Opcode::SRL, 0x7fffc000, 0xffff8000, 1);
    //     simple_op_code_test(Opcode::SRL, 0x01ffff00, 0xffff8000, 7);
    //     simple_op_code_test(Opcode::SRL, 0x0003fffe, 0xffff8000, 14);
    //     simple_op_code_test(Opcode::SRL, 0x0001ffff, 0xffff8001, 15);
    //     simple_op_code_test(Opcode::SRL, 0xffffffff, 0xffffffff, 0);
    //     simple_op_code_test(Opcode::SRL, 0x7fffffff, 0xffffffff, 1);
    //     simple_op_code_test(Opcode::SRL, 0x01ffffff, 0xffffffff, 7);
    //     simple_op_code_test(Opcode::SRL, 0x0003ffff, 0xffffffff, 14);
    //     simple_op_code_test(Opcode::SRL, 0x00000001, 0xffffffff, 31);
    //     simple_op_code_test(Opcode::SRL, 0x21212121, 0x21212121, 0);
    //     simple_op_code_test(Opcode::SRL, 0x10909090, 0x21212121, 1);
    //     simple_op_code_test(Opcode::SRL, 0x00424242, 0x21212121, 7);
    //     simple_op_code_test(Opcode::SRL, 0x00008484, 0x21212121, 14);
    //     simple_op_code_test(Opcode::SRL, 0x00000000, 0x21212121, 31);
    //     simple_op_code_test(Opcode::SRL, 0x21212121, 0x21212121, 0xffffffe0);
    //     simple_op_code_test(Opcode::SRL, 0x10909090, 0x21212121, 0xffffffe1);
    //     simple_op_code_test(Opcode::SRL, 0x00424242, 0x21212121, 0xffffffe7);
    //     simple_op_code_test(Opcode::SRL, 0x00008484, 0x21212121, 0xffffffee);
    //     simple_op_code_test(Opcode::SRL, 0x00000000, 0x21212121, 0xffffffff);
    //
    //     simple_op_code_test(Opcode::SRA, 0x00000000, 0x00000000, 0);
    //     simple_op_code_test(Opcode::SRA, 0xc0000000, 0x80000000, 1);
    //     simple_op_code_test(Opcode::SRA, 0xff000000, 0x80000000, 7);
    //     simple_op_code_test(Opcode::SRA, 0xfffe0000, 0x80000000, 14);
    //     simple_op_code_test(Opcode::SRA, 0xffffffff, 0x80000001, 31);
    //     simple_op_code_test(Opcode::SRA, 0x7fffffff, 0x7fffffff, 0);
    //     simple_op_code_test(Opcode::SRA, 0x3fffffff, 0x7fffffff, 1);
    //     simple_op_code_test(Opcode::SRA, 0x00ffffff, 0x7fffffff, 7);
    //     simple_op_code_test(Opcode::SRA, 0x0001ffff, 0x7fffffff, 14);
    //     simple_op_code_test(Opcode::SRA, 0x00000000, 0x7fffffff, 31);
    //     simple_op_code_test(Opcode::SRA, 0x81818181, 0x81818181, 0);
    //     simple_op_code_test(Opcode::SRA, 0xc0c0c0c0, 0x81818181, 1);
    //     simple_op_code_test(Opcode::SRA, 0xff030303, 0x81818181, 7);
    //     simple_op_code_test(Opcode::SRA, 0xfffe0606, 0x81818181, 14);
    //     simple_op_code_test(Opcode::SRA, 0xffffffff, 0x81818181, 31);
    // }
    //
    // #[test]
    // #[allow(clippy::unreadable_literal)]
    // fn test_simple_memory_program_run() {
    //     let program = simple_memory_program();
    //     let mut runtime = Executor::new(program, ZKMCoreOpts::default());
    //     runtime.run().unwrap();
    //
    //     // Assert SW & LW case
    //     assert_eq!(runtime.register(Register::X28), 0x12348765);
    //
    //     // Assert LBU cases
    //     assert_eq!(runtime.register(Register::X27), 0x65);
    //     assert_eq!(runtime.register(Register::X26), 0x87);
    //     assert_eq!(runtime.register(Register::X25), 0x34);
    //     assert_eq!(runtime.register(Register::X24), 0x12);
    //
    //     // Assert LB cases
    //     assert_eq!(runtime.register(Register::X23), 0x65);
    //     assert_eq!(runtime.register(Register::X22), 0xffffff87);
    //
    //     // Assert LHU cases
    //     assert_eq!(runtime.register(Register::X21), 0x8765);
    //     assert_eq!(runtime.register(Register::X20), 0x1234);
    //
    //     // Assert LH cases
    //     assert_eq!(runtime.register(Register::X19), 0xffff8765);
    //     assert_eq!(runtime.register(Register::X18), 0x1234);
    //
    //     // Assert SB cases
    //     assert_eq!(runtime.register(Register::X16), 0x12348725);
    //     assert_eq!(runtime.register(Register::X15), 0x12342525);
    //     assert_eq!(runtime.register(Register::X14), 0x12252525);
    //     assert_eq!(runtime.register(Register::X13), 0x25252525);
    //
    //     // Assert SH cases
    //     assert_eq!(runtime.register(Register::X12), 0x12346525);
    //     assert_eq!(runtime.register(Register::X11), 0x65256525);
    // }
}<|MERGE_RESOLUTION|>--- conflicted
+++ resolved
@@ -1248,7 +1248,6 @@
 
     fn execute_swaphalf(&mut self, instruction: &Instruction) -> (u32, u32, u32) {
         let (rd, rt) = (instruction.op_a.into(), (instruction.op_b as u8).into());
-<<<<<<< HEAD
 
         let b = self.rr(rt, MemoryAccessPosition::B);
 
@@ -1329,95 +1328,10 @@
             }
         };
         let a = value.leading_zeros();
-=======
-
-        let b = self.rr(rt, MemoryAccessPosition::B);
-
-        let a = (((b >> 16) & 0xFF) << 24)
-            | (((b >> 24) & 0xFF) << 16)
-            | ((b & 0xFF) << 8)
-            | ((b >> 8) & 0xFF);
-
->>>>>>> 59505dd4
         self.rw(rd, a);
         (a, b, 0)
     }
 
-<<<<<<< HEAD
-=======
-    fn execute_teq(&mut self, instruction: &Instruction) -> (u32, u32, u32) {
-        let (rs, rt) = (
-            (instruction.op_b as u8).into(),
-            (instruction.op_c as u8).into(),
-        );
-
-        let b = self.rr(rs, MemoryAccessPosition::B);
-        let c = self.rr(rt, MemoryAccessPosition::C);
-
-        if b == c {
-            panic!("Trap Error");
-        }
-        (0, b, c)
-    }
-
-    fn execute_maddu(&mut self, instruction: &Instruction) -> (Option<u32>, u32, u32, u32) {
-        let (rs1, rs2) = (
-            (instruction.op_b as u8).into(),
-            (instruction.op_c as u8).into(),
-        );
-        let lo = self.register(Register::LO) as u64;
-        let hi = self.register(Register::HI) as u64;
-        let addend = (hi << 32) + lo;
-
-        let c = self.rr(rs2, MemoryAccessPosition::C);
-        let b = self.rr(rs1, MemoryAccessPosition::B);
-        let mul = (c as u64) * (b as u64);
-        let (result, _) = mul.overflowing_add(addend);
-        let a = result as u32;
-        let hi = (result >> 32) as u32;
-        self.rw(Register::HI, hi);
-        self.rw(Register::LO, a);
-        (Some(hi), a, b, c)
-    }
-
-    fn execute_condmov(&mut self, instruction: &Instruction) -> (u32, u32, u32) {
-        let (rd, rs, rt) = (
-            instruction.op_a.into(),
-            (instruction.op_b as u8).into(),
-            (instruction.op_c as u8).into(),
-        );
-        let a = self.register(rd);
-        let c = self.rr(rt, MemoryAccessPosition::C);
-        let b = self.rr(rs, MemoryAccessPosition::B);
-        let mov = match instruction.opcode {
-            Opcode::MEQ => c == 0,
-            Opcode::MNE => c != 0,
-            _ => {
-                unreachable!()
-            }
-        };
-
-        let a = if mov { b } else { a };
-        self.rw(rd, a);
-        (a, b, c)
-    }
-
-    fn execute_count(&mut self, instruction: &Instruction) -> (u32, u32, u32) {
-        let (rd, rs1) = (instruction.op_a.into(), (instruction.op_b as u8).into());
-        let b = self.rr(rs1, MemoryAccessPosition::B);
-        let value = match instruction.opcode {
-            Opcode::CLO => !b,
-            Opcode::CLZ => b,
-            _ => {
-                unreachable!()
-            }
-        };
-        let a = value.leading_zeros();
-        self.rw(rd, a);
-        (a, b, 0)
-    }
-
->>>>>>> 59505dd4
     fn execute_alu(
         &mut self,
         instruction: &Instruction,
@@ -1445,7 +1359,6 @@
                 let sout = if c > 31 { 0 } else { sin >> c };
                 (sout as u32, 0)
             }
-<<<<<<< HEAD
 
             Opcode::SLLV => (b << (c & 0x1f), 0),
             Opcode::SRLV => (b >> (c & 0x1F), 0),
@@ -1514,76 +1427,6 @@
             }
         };
 
-=======
-
-            Opcode::SLLV => (b << (c & 0x1f), 0),
-            Opcode::SRLV => (b >> (c & 0x1F), 0),
-            Opcode::SRAV => {
-                // same as SRA
-                let sin = b as i32;
-                let sout = sin >> (c & 0x1f);
-                (sout as u32, 0)
-            }
-            Opcode::MUL => (b.overflowing_mul(c).0, 0),
-            Opcode::SLTU => {
-                if b < c {
-                    (1, 0)
-                } else {
-                    (0, 0)
-                }
-            }
-            Opcode::SLT => {
-                if (b as i32) < (c as i32) {
-                    (1, 0)
-                } else {
-                    (0, 0)
-                }
-            }
-            Opcode::SLTIU => {
-                let out = sign_extend::<16>(c);
-                if b < out {
-                    (1, 0)
-                } else {
-                    (0, 0)
-                }
-            }
-            Opcode::SLTI => {
-                let out = sign_extend::<16>(c);
-                if (b as i32) < (out as i32) {
-                    (1, 0)
-                } else {
-                    (0, 0)
-                }
-            }
-            Opcode::LUI => {
-                let out = sign_extend::<16>(b);
-                (out.overflowing_shl(16).0, 0)
-            }
-
-            Opcode::MULT => {
-                let out = (((b as i32) as i64) * ((c as i32) as i64)) as u64;
-                (out as u32, (out >> 32) as u32) // lo,hi
-            }
-            Opcode::MULTU => {
-                let out = b as u64 * c as u64;
-                (out as u32, (out >> 32) as u32) //lo,hi
-            }
-            Opcode::DIV => (
-                ((b as i32) / (c as i32)) as u32, // lo
-                ((b as i32) % (c as i32)) as u32, // hi
-            ),
-            Opcode::DIVU => (b / c, b % c), //lo,hi
-            Opcode::MFHI | Opcode::MTHI | Opcode::MFLO | Opcode::MTLO => (b, 0),
-            Opcode::AND => (b & c, 0),
-            Opcode::OR => (b | c, 0),
-            Opcode::XOR => (b ^ c, 0),
-            Opcode::NOR => (!(b | c), 0),
-            _ => {
-                unreachable!()
-            }
-        };
-
->>>>>>> 59505dd4
         self.alu_rw(&instruction, rd, hi, a, b, c, lookup_id)
     }
 
@@ -2290,20 +2133,12 @@
 #[cfg(test)]
 mod tests {
     use zkm2_stark::ZKMCoreOpts;
-
-<<<<<<< HEAD
     use crate::programs::tests::{
          fibonacci_program,
          // anic_program, secp256r1_add_program, secp256r1_double_program,
          simple_program,
          //simple_memory_program, ssz_withdrawals_program, u256xu2048_mul_program,
     };
-=======
-    // use crate::programs::tests::{
-    //     fibonacci_program, panic_program, secp256r1_add_program, secp256r1_double_program,
-    //     simple_memory_program, simple_program, ssz_withdrawals_program, u256xu2048_mul_program,
-    // };
->>>>>>> 59505dd4
 
     use crate::{Instruction, Opcode, Register};
 
@@ -2316,7 +2151,6 @@
         _assert_send::<Executor>();
     }
 
-<<<<<<< HEAD
     #[test]
     fn test_simple_program_run() {
         let program = simple_program();
@@ -2331,22 +2165,6 @@
         let mut runtime = Executor::new(program, ZKMCoreOpts::default());
         runtime.run().unwrap();
     }
-=======
-    // #[test]
-    // fn test_simple_program_run() {
-    //     let program = simple_program();
-    //     let mut runtime = Executor::new(program, ZKMCoreOpts::default());
-    //     runtime.run().unwrap();
-    //     assert_eq!(runtime.register(Register::RA), 42);
-    // }
-    //
-    // #[test]
-    // fn test_fibonacci_program_run() {
-    //     let program = fibonacci_program();
-    //     let mut runtime = Executor::new(program, ZKMCoreOpts::default());
-    //     runtime.run().unwrap();
-    // }
->>>>>>> 59505dd4
     //
     // #[test]
     // fn test_secp256r1_add_program_run() {
