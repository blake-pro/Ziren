--- conflicted
+++ resolved
@@ -153,8 +153,6 @@
 
     /// Executes a BN254 Fp2 multiplication on the given inputs.
     pub fn syscall_bn254_fp2_mulmod(p: *mut u32, q: *const u32);
-<<<<<<< HEAD
-=======
 
     /// Reads a buffer from the input stream.
     pub fn read_vec_raw() -> ReadVecResult;
@@ -165,5 +163,4 @@
     pub ptr: *mut u8,
     pub len: usize,
     pub capacity: usize,
->>>>>>> 4bb6c26f
 }